/*
 * Copyright (c) 2001-2023 Mathew A. Nelson and Robocode contributors
 * All rights reserved. This program and the accompanying materials
 * are made available under the terms of the Eclipse Public License v1.0
 * which accompanies this distribution, and is available at
 * https://robocode.sourceforge.io/license/epl-v10.html
 */
package net.sf.robocode.recording;


import net.sf.robocode.battle.events.BattleEventDispatcher;
import net.sf.robocode.battle.snapshot.BulletSnapshot;
import net.sf.robocode.battle.snapshot.RobotSnapshot;
import net.sf.robocode.battle.snapshot.TurnSnapshot;
import net.sf.robocode.io.FileUtil;
import net.sf.robocode.io.Logger;
import static net.sf.robocode.io.Logger.logError;

import net.sf.robocode.serialization.*;
import net.sf.robocode.settings.ISettingsManager;
import net.sf.robocode.version.IVersionManager;
import robocode.BattleResults;
import robocode.BattleRules;
import robocode.control.snapshot.IBulletSnapshot;
import robocode.control.snapshot.IRobotSnapshot;
import robocode.control.snapshot.IScoreSnapshot;
import robocode.control.snapshot.ITurnSnapshot;

import java.io.*;
import java.nio.charset.Charset;
import java.nio.charset.StandardCharsets;
import java.text.SimpleDateFormat;
import java.util.Calendar;
import java.util.List;
import java.util.UUID;
import java.util.zip.ZipEntry;
import java.util.zip.ZipInputStream;
import java.util.zip.ZipOutputStream;


/**
 * @author Pavel Savara (original)
 */
public class RecordManager implements IRecordManager {
    protected final SimpleDateFormat dateFormat = new SimpleDateFormat("yyyyMMdd-HHmmss");
    protected final Calendar calendar = Calendar.getInstance();
    protected static final Charset utf8 = StandardCharsets.UTF_8;

    protected final ISettingsManager properties;

    protected File tempFile;
    protected BattleRecorder recorder;
    protected final IVersionManager versionManager;

    protected BattleRecordInfo recordInfo;
    private FileOutputStream fileWriteStream;
    private BufferedOutputStream bufferedWriteStream;
    private ObjectOutputStream objectWriteStream;

    private FileInputStream fileReadStream;
    private BufferedInputStream bufferedReadStream;
    private ObjectInputStream objectReadStream;

    public RecordManager(ISettingsManager properties, IVersionManager versionManager) { // NO_UCD (unused code)
        this.properties = properties;
        recorder = new BattleRecorder(this, properties);
        this.versionManager = versionManager;
    }

<<<<<<< HEAD
    @Deprecated
    protected void finalize() throws Throwable {
        try {
            cleanup();
        } finally {
            super.finalize();
        }
    }

=======
>>>>>>> 1f88fd85
    private void cleanup() {
        cleanupStreams();
        if (tempFile != null && tempFile.exists()) {
            if (!tempFile.delete()) {
                Logger.logError("Could not delete temp file");
            }
            tempFile = null;
        }
        recordInfo = null;
    }

    void cleanupStreams() {
        FileUtil.cleanupStream(objectWriteStream);
        objectWriteStream = null;
        FileUtil.cleanupStream(bufferedWriteStream);
        bufferedWriteStream = null;
        FileUtil.cleanupStream(fileWriteStream);
        fileWriteStream = null;

        FileUtil.cleanupStream(objectReadStream);
        objectReadStream = null;
        FileUtil.cleanupStream(bufferedReadStream);
        bufferedReadStream = null;
        FileUtil.cleanupStream(fileReadStream);
        fileReadStream = null;
    }

    public void attachRecorder(BattleEventDispatcher battleEventDispatcher) {
        recorder.attachRecorder(battleEventDispatcher);
    }

    public void detachRecorder() {
        recorder.detachRecorder();
    }

    private void createTempFile() {
        try {
            if (tempFile == null) {
                tempFile = File.createTempFile("robocode-battle-records", ".tmp");
                tempFile.deleteOnExit();
            } else {
                if (!tempFile.delete()) {
                    Logger.logError("Could not delete temp file");
                }
                if (!tempFile.createNewFile()) {
                    throw new Error("Temp file creation failed");
                }
            }
        } catch (IOException e) {
            logError(e);
            throw new Error("Temp file creation failed", e);
        }
    }

    void prepareInputStream() {
        try {
            fileReadStream = new FileInputStream(tempFile);
            bufferedReadStream = new BufferedInputStream(fileReadStream);
            objectReadStream = new ObjectInputStream(bufferedReadStream);
        } catch (IOException e) {
            logError(e);
            fileReadStream = null;
            bufferedReadStream = null;
            objectReadStream = null;
        }
    }

    ITurnSnapshot readSnapshot() {
        if (objectReadStream == null) {
            return null;
        }
        try {
            // TODO implement seek to currentTime, warn you. turns don't have same size in bytes
            return (ITurnSnapshot) objectReadStream.readObject();
        } catch (Exception e) {
            logError(e);
            return null;
        }
    }

    public void loadRecord(String recordFilename, BattleRecordFormat format) {
        FileInputStream fis = null;
        BufferedInputStream bis = null;
        ZipInputStream zis = null;
        ObjectInputStream ois = null;
        InputStream xis = null;

        FileOutputStream fos = null;
        BufferedOutputStream bos = null;
        ObjectOutputStream oos = null;

        try {
            createTempFile();
            fis = new FileInputStream(recordFilename);
            bis = new BufferedInputStream(fis, 1024 * 1024);

            if (format == BattleRecordFormat.BINARY) {
                ois = new ObjectInputStream(bis);
            } else if (format == BattleRecordFormat.BINARY_ZIP) {
                zis = new ZipInputStream(bis);
                zis.getNextEntry();
                ois = new ObjectInputStream(zis);
            } else if (format == BattleRecordFormat.XML_ZIP) {
                zis = new ZipInputStream(bis);
                zis.getNextEntry();
                xis = zis;
            } else if (format == BattleRecordFormat.XML) {
                xis = bis;
            }
            if (format == BattleRecordFormat.BINARY || format == BattleRecordFormat.BINARY_ZIP) {
                recordInfo = (BattleRecordInfo) ois.readObject();
                if (recordInfo.getTurnsInRounds() != null) {
                    fos = new FileOutputStream(tempFile);
                    bos = new BufferedOutputStream(fos, 1024 * 1024);
                    oos = new ObjectOutputStream(bos);

                    for (int i = 0; i < recordInfo.getTurnsInRounds().length; i++) {
                        for (int j = recordInfo.getTurnsInRounds()[i] - 1; j >= 0; j--) {
                            try {
                                ITurnSnapshot turn = (ITurnSnapshot) ois.readObject();

                                oos.writeObject(turn);
                            } catch (ClassNotFoundException e) {
                                logError(e);
                            }
                        }
                    }
                }
            } else {
                final RecordRoot root = new RecordRoot();

                fos = new FileOutputStream(tempFile);
                bos = new BufferedOutputStream(fos, 1024 * 1024);
                root.oos = new ObjectOutputStream(bos);
                XmlReader.deserialize(xis, root);
                if (root.lastException != null) {
                    logError(root.lastException);
                }
                recordInfo = root.recordInfo;
            }
        } catch (IOException e) {
            logError(e);
            createTempFile();
            recordInfo = null;
        } catch (ClassNotFoundException e) {
            if (e.getMessage().contains("robocode.recording.BattleRecordInfo")) {
                Logger.logError("Sorry, backward compatibility with record from version 1.6 is not provided.");
            } else {
                logError(e);
            }
            createTempFile();
            recordInfo = null;
        } finally {
            FileUtil.cleanupStream(oos);
            FileUtil.cleanupStream(bos);
            FileUtil.cleanupStream(fos);
            FileUtil.cleanupStream(ois);
            FileUtil.cleanupStream(zis);
            FileUtil.cleanupStream(bis);
            FileUtil.cleanupStream(fis);
        }
    }

    private static class RecordRoot implements IXmlSerializable {

        public RecordRoot() {
            me = this;
        }

        private ObjectOutputStream oos;
        private IOException lastException;
        public final RecordRoot me;
        private BattleRecordInfo recordInfo;

        public void writeXml(XmlWriter writer, SerializableOptions options) {
        }

        public XmlReader.Element readXml(XmlReader reader) {
            return reader.expect("record", innerReader -> {

                final XmlReader.Element element = (new BattleRecordInfo()).readXml(innerReader);

                innerReader.expect("recordInfo", new XmlReader.ElementClose() {
                    public IXmlSerializable read(XmlReader reader1) {
                        recordInfo = (BattleRecordInfo) element.read(reader1);
                        return recordInfo;
                    }

                    public void close() {
                        innerReader.getContext().put("robots", recordInfo.getRobotCount());
                    }
                });

                innerReader.expect("turns", new XmlReader.ListElement() {
                    public IXmlSerializable read(XmlReader reader1) {
                        // prototype
                        return new TurnSnapshot();
                    }

                    public void add(IXmlSerializable child) {
                        try {
                            me.oos.writeObject(child);
                        } catch (IOException e) {
                            me.lastException = e;
                        }
                    }

                    public void close() {
                    }
                });

                return me;
            });
        }
    }

    public void saveRecord(String recordFilename, BattleRecordFormat format, SerializableOptions options) {
        if (recordInfo.getTurnsInRounds() == null) {
            return;
        }
        if (format == BattleRecordFormat.BINARY_ZIP || format == BattleRecordFormat.BINARY) {
            saveBinRecord(recordFilename, format, options);
        } else if (format == BattleRecordFormat.XML_ZIP || format == BattleRecordFormat.XML) {
            saveXmlRecord(recordFilename, format, options);
        } else if (format == BattleRecordFormat.CSV) {
            saveCsvRecord(recordFilename, options);
        }
    }

    private void saveBinRecord(String recordFilename, BattleRecordFormat format, SerializableOptions options) {

        try (FileOutputStream fos = new FileOutputStream(recordFilename);
            BufferedOutputStream bos = new BufferedOutputStream(fos, 1024 * 1024);
            ZipOutputStream zos = new ZipOutputStream(bos)) {

            boolean isZip = format == BattleRecordFormat.BINARY_ZIP;
            if (isZip) {
                zos.putNextEntry(new ZipEntry(dateFormat.format(calendar.getTime()) + "-robocode.br"));
            }
            ObjectOutputStream oos = isZip
                    ? new ObjectOutputStream(zos)
                    : new ObjectOutputStream(bos);

            oos.writeObject(recordInfo);

            provideTurns((turn) -> {
                try {
                    TurnSnapshot t = (TurnSnapshot) turn;
                    t.stripDetails(options);
                    oos.writeObject(turn);
                } catch (IOException e) {
                    logError(e);
                }
            });

        } catch (IOException | ClassNotFoundException e) {
            logError(e);
            recorder = new BattleRecorder(this, properties);
            createTempFile();
        }
    }

    private void saveXmlRecord(String recordFilename, BattleRecordFormat format, SerializableOptions options) {
        if (recordInfo.getTurnsInRounds() == null) {
            return;
        }

        try (FileOutputStream fos = new FileOutputStream(recordFilename);
            BufferedOutputStream bos = new BufferedOutputStream(fos, 1024 * 1024);
            ZipOutputStream zos = new ZipOutputStream(bos)) {

            boolean isZip = format == BattleRecordFormat.XML_ZIP;
            if (isZip) {
                zos.putNextEntry(new ZipEntry(dateFormat.format(calendar.getTime()) + "-robocode.xml"));
            }
            OutputStreamWriter osw = isZip
                    ? new OutputStreamWriter(zos, utf8)
                    : new OutputStreamWriter(bos, utf8);
            XmlWriter xwr = isZip
                    ? new XmlWriter(osw, false)
                    : new XmlWriter(osw, true);

            xwr.startDocument();
            xwr.startElement("record");
            xwr.writeAttribute("xmlns:xsi", "http://www.w3.org/2001/XMLSchema-instance");
            if (options.shortAttributes) {
                xwr.writeAttribute("xsi:noNamespaceSchemaLocation", "battleRecordS.xsd");
            } else {
                xwr.writeAttribute("xsi:noNamespaceSchemaLocation", "battleRecord.xsd");
            }
            recordInfo.writeXml(xwr, options);
            xwr.startElement("turns");

            provideTurns((turn) -> {
                try {
                    IXmlSerializable t = (IXmlSerializable) turn;
                    t.writeXml(xwr, options);
                } catch (IOException e) {
                    logError(e);
                }
            });

            xwr.endElement(); // turns
            xwr.endElement(); // record
            osw.flush();
            bos.flush();
            fos.flush();

        } catch (IOException | ClassNotFoundException e) {
            logError(e);
            recorder = new BattleRecorder(this, properties);
            createTempFile();
        }
    }

    protected void saveCsvRecord(String recordFilename, SerializableOptions options) {
        FileOutputStream fosResults = null;
        FileOutputStream fosRounds = null;
        FileOutputStream fosBullets = null;
        FileOutputStream fosRobots = null;

        try {
            fosResults = new FileOutputStream(recordFilename + ".results.csv");
            fosRounds = new FileOutputStream(recordFilename + ".rounds.csv");
            fosRobots = new FileOutputStream(recordFilename + ".robots.csv");
            fosBullets = new FileOutputStream(recordFilename + ".bullets.csv");

            generateCsvRecord(fosResults, fosRounds, fosRobots, fosBullets, options, null);
        } catch (IOException | ClassNotFoundException e) {
            logError(e);
            recorder = new BattleRecorder(this, properties);
            createTempFile();
        } finally {
            FileUtil.cleanupStream(fosResults);
            FileUtil.cleanupStream(fosRounds);
            FileUtil.cleanupStream(fosBullets);
            FileUtil.cleanupStream(fosRobots);
        }
    }

    public void generateCsvRecord(OutputStream fosResults, OutputStream fosRounds, OutputStream fosRobots, OutputStream fosBullets, SerializableOptions options, CheckedConsumer<ITurnSnapshot> extension) throws IOException, ClassNotFoundException {
        BufferedOutputStream bosResults = null;
        OutputStreamWriter oswResults = null;

        BufferedOutputStream bosRounds = null;
        OutputStreamWriter oswRounds = null;

        BufferedOutputStream bosBullets = null;
        OutputStreamWriter oswBullets = null;

        BufferedOutputStream bosRobots = null;
        OutputStreamWriter oswRobots = null;


        String version = versionManager.getVersion();

        try {
            bosResults = new BufferedOutputStream(fosResults, 1024 * 1024);
            oswResults = new OutputStreamWriter(bosResults, utf8);
            CsvWriter cwrResults = new CsvWriter(oswResults, false);
            cwrResults.startDocument("version,battleId,roundsCount,robotCount,battlefieldWidth,battlefieldHeight,gunCoolingRate,inactivityTime,teamLeaderName,rank,score,survival,lastSurvivorBonus,bulletDamage,bulletDamageBonus,ramDamage,ramDamageBonus,firsts,seconds,thirds");

            bosRounds = new BufferedOutputStream(fosRounds, 1024 * 1024);
            oswRounds = new OutputStreamWriter(bosRounds, utf8);
            CsvWriter cwrRounds = new CsvWriter(oswRounds, false);
            cwrRounds.startDocument("version,battleId,roundIndex,robotCount,battlefieldWidth,battlefieldHeight,gunCoolingRate,inactivityTime,turnsInRound");

            bosRobots = new BufferedOutputStream(fosBullets, 1024 * 1024);
            oswRobots = new OutputStreamWriter(bosRobots, utf8);
            CsvWriter cwrRobots = new CsvWriter(oswRobots, false);
            cwrRobots.startDocument("version,battleId,roundIndex,turnIndex,robotIndex,robotName,energy,x,y,bodyHeading,gunHeading,radarHeading,gunHeat,velocity,score,survivalScore,bulletDamageScore,bulletKillBonus,rammingDamageScore,rammingKillBonus");

            bosBullets = new BufferedOutputStream(fosRobots, 1024 * 1024);
            oswBullets = new OutputStreamWriter(bosBullets, utf8);
            CsvWriter cwrBullets = new CsvWriter(oswBullets, false);
            cwrBullets.startDocument("version,battleId,roundIndex,turnIndex,bulletId,ownerIndex,ownerName,state,heading,x,y,victimIndex,victimName");
            int roundsCount = recordInfo.getTurnsInRounds().length;


            // loop over robots
            for (BattleResults result : recordInfo.getResults()) {
                BattleRecordInfo.BattleResultsWrapper wrapper = new BattleRecordInfo.BattleResultsWrapper(result);
                cwrResults.writeValue(version);
                cwrResults.writeValue(recordInfo.getBattleId().toString());
                cwrResults.writeValue(roundsCount);
                cwrResults.writeValue(recordInfo.getRobotCount());
                cwrResults.writeValue(recordInfo.getBattleRules().getBattlefieldWidth());
                cwrResults.writeValue(recordInfo.getBattleRules().getBattlefieldHeight());
                cwrResults.writeValue(recordInfo.getBattleRules().getGunCoolingRate(), options.trimPrecision);
                cwrResults.writeValue(recordInfo.getBattleRules().getInactivityTime());
                cwrResults.writeValue(wrapper.getTeamLeaderName());
                cwrResults.writeValue(wrapper.getRank());
                cwrResults.writeValue(wrapper.getScore(), options.trimPrecision);
                cwrResults.writeValue(wrapper.getSurvival(), options.trimPrecision);
                cwrResults.writeValue(wrapper.getLastSurvivorBonus(), options.trimPrecision);
                cwrResults.writeValue(wrapper.getBulletDamage(), options.trimPrecision);
                cwrResults.writeValue(wrapper.getBulletDamageBonus(), options.trimPrecision);
                cwrResults.writeValue(wrapper.getRamDamage(), options.trimPrecision);
                cwrResults.writeValue(wrapper.getRamDamageBonus(), options.trimPrecision);
                cwrResults.writeValue(wrapper.getFirsts());
                cwrResults.writeValue(wrapper.getSeconds());
                cwrResults.writeValue(wrapper.getThirds());

                cwrResults.endLine();
            }

            // loop over rounds
            for (int round = 0; round < roundsCount; round++) {
                int turnsInRound = recordInfo.getTurnsInRounds()[round];
                cwrRounds.writeValue(version);
                cwrRounds.writeValue(recordInfo.getBattleId().toString());
                cwrRounds.writeValue(round);
                cwrRounds.writeValue(recordInfo.getRobotCount());
                cwrRounds.writeValue(recordInfo.getBattleRules().getBattlefieldWidth());
                cwrRounds.writeValue(recordInfo.getBattleRules().getBattlefieldHeight());
                cwrRounds.writeValue(recordInfo.getBattleRules().getGunCoolingRate(), options.trimPrecision);
                cwrRounds.writeValue(recordInfo.getBattleRules().getInactivityTime());
                cwrRounds.writeValue(turnsInRound);
                cwrRounds.endLine();
            }

            provideTurns((turn) -> {
                if (extension != null) {
                    extension.accept(turn);
                }

                IRobotSnapshot[] robots = turn.getRobots();
                for (IRobotSnapshot robot : robots) {
                    RobotSnapshot robotSnapshot = (RobotSnapshot) robot;
                    IScoreSnapshot scoreSnapshot = robotSnapshot.getScoreSnapshot();
                    cwrRobots.writeValue(version);
                    cwrRobots.writeValue(recordInfo.getBattleId().toString());
                    cwrRobots.writeValue(turn.getRound());
                    cwrRobots.writeValue(turn.getTurn());
                    cwrRobots.writeValue(robotSnapshot.getRobotIndex());
                    cwrRobots.writeValue(robotSnapshot.getName());
                    cwrRobots.writeValue(robotSnapshot.getEnergy(), options.trimPrecision);
                    cwrRobots.writeValue(robotSnapshot.getX(), options.trimPrecision);
                    cwrRobots.writeValue(robotSnapshot.getY(), options.trimPrecision);
                    cwrRobots.writeValue(robotSnapshot.getBodyHeading(), options.trimPrecision);
                    cwrRobots.writeValue(robotSnapshot.getGunHeading(), options.trimPrecision);
                    cwrRobots.writeValue(robotSnapshot.getRadarHeading(), options.trimPrecision);
                    cwrRobots.writeValue(robotSnapshot.getGunHeat(), options.trimPrecision);
                    cwrRobots.writeValue(robotSnapshot.getVelocity(), options.trimPrecision);
                    cwrRobots.writeValue(scoreSnapshot.getCurrentScore(), options.trimPrecision);
                    cwrRobots.writeValue(scoreSnapshot.getCurrentSurvivalScore(), options.trimPrecision);
                    cwrRobots.writeValue(scoreSnapshot.getCurrentBulletDamageScore(), options.trimPrecision);
                    cwrRobots.writeValue(scoreSnapshot.getCurrentBulletKillBonus(), options.trimPrecision);
                    cwrRobots.writeValue(scoreSnapshot.getCurrentRammingDamageScore(), options.trimPrecision);
                    cwrRobots.writeValue(scoreSnapshot.getCurrentRammingKillBonus(), options.trimPrecision);
                    cwrRobots.endLine();
                }
                for (IBulletSnapshot bullet : turn.getBullets()) {
                    BulletSnapshot bulletSnapshot = (BulletSnapshot) bullet;
                    IRobotSnapshot owner = robots[bulletSnapshot.getOwnerIndex()];
                    cwrBullets.writeValue(version);
                    cwrBullets.writeValue(recordInfo.getBattleId().toString());
                    cwrBullets.writeValue(turn.getRound());
                    cwrBullets.writeValue(turn.getTurn());
                    cwrBullets.writeValue(bulletSnapshot.getBulletId());
                    cwrBullets.writeValue(bulletSnapshot.getOwnerIndex());
                    cwrBullets.writeValue(owner.getName());
                    cwrBullets.writeValue(bulletSnapshot.getState().toString());
                    cwrBullets.writeValue(bulletSnapshot.getHeading(), options.trimPrecision);
                    cwrBullets.writeValue(bulletSnapshot.getPaintX(), options.trimPrecision);
                    cwrBullets.writeValue(bulletSnapshot.getPaintY(), options.trimPrecision);
                    cwrBullets.writeValue(bulletSnapshot.getVictimIndex());
                    cwrBullets.writeValue(bulletSnapshot.getVictimIndex() != -1 ? robots[bulletSnapshot.getVictimIndex()].getName() : null);
                    cwrBullets.endLine();
                }
            });


        } finally {
            FileUtil.cleanupStream(oswResults);
            FileUtil.cleanupStream(bosResults);

            FileUtil.cleanupStream(oswRounds);
            FileUtil.cleanupStream(bosRounds);

            FileUtil.cleanupStream(oswBullets);
            FileUtil.cleanupStream(bosBullets);

            FileUtil.cleanupStream(oswRobots);
            FileUtil.cleanupStream(bosRobots);
        }
    }

    @Override
    public void provideTurns(CheckedConsumer<ITurnSnapshot> writeTurn) throws IOException, ClassNotFoundException {
        FileInputStream fis = null;
        BufferedInputStream bis = null;
        ObjectInputStream ois = null;

        try {
            fis = new FileInputStream(tempFile);
            bis = new BufferedInputStream(fis, 1024 * 1024);
            ois = new ObjectInputStream(bis);

            for (int i = 0; i < recordInfo.getTurnsInRounds().length; i++) {
                if (recordInfo.getTurnsInRounds()[i] > 0) {
                    for (int j = 0; j <= recordInfo.getTurnsInRounds()[i] - 1; j++) {
                        TurnSnapshot turn = (TurnSnapshot) ois.readObject();

                        if (j != turn.getTurn()) {
                            throw new Error("Something rotten");
                        }

                        writeTurn.accept(turn);
                    }
                }
            }

        } finally {
            FileUtil.cleanupStream(ois);
            FileUtil.cleanupStream(bis);
            FileUtil.cleanupStream(fis);
        }
    }

    public boolean hasRecord() {
        return recordInfo != null;
    }

    void createRecordInfo(BattleRules rules, int numRobots, UUID battleId) {
        try {
            createTempFile();

            fileWriteStream = new FileOutputStream(tempFile);
            bufferedWriteStream = new BufferedOutputStream(fileWriteStream, 1024 * 1024);
            objectWriteStream = new ObjectOutputStream(bufferedWriteStream);
        } catch (IOException e) {
            logError(e);
        }

        recordInfo = new BattleRecordInfo();
        recordInfo.setBattleId(battleId);
        recordInfo.setRobotCount(numRobots);
        recordInfo.setBattleRules(rules);
        recordInfo.setTurnsInRounds(new Integer[rules.getNumRounds()]);
        for (int i = 0; i < rules.getNumRounds(); i++) {
            recordInfo.getTurnsInRounds()[i] = 0;
        }
    }

    void updateRecordInfoResults(List<BattleResults> results) {
        recordInfo.setResults(results);
    }

    void writeTurn(ITurnSnapshot turn, int round, int time) {
        try {
            if (time != recordInfo.getTurnsInRounds()[round]) {
                throw new Error("Something rotten");
            }
            if (time == 0) {
                objectWriteStream.reset();
            }
            recordInfo.getTurnsInRounds()[round]++;
            recordInfo.setRoundsCount(round + 1);
            objectWriteStream.writeObject(turn);
        } catch (IOException e) {
            logError(e);
        }
    }
}<|MERGE_RESOLUTION|>--- conflicted
+++ resolved
@@ -67,7 +67,6 @@
         this.versionManager = versionManager;
     }
 
-<<<<<<< HEAD
     @Deprecated
     protected void finalize() throws Throwable {
         try {
@@ -77,8 +76,6 @@
         }
     }
 
-=======
->>>>>>> 1f88fd85
     private void cleanup() {
         cleanupStreams();
         if (tempFile != null && tempFile.exists()) {
