--- conflicted
+++ resolved
@@ -68,11 +68,7 @@
         this.versionManager = versionManager;
     }
 
-<<<<<<< HEAD
-
-=======
     @Deprecated
->>>>>>> 5fd74ec1
     protected void finalize() throws Throwable {
         try {
             cleanup();
@@ -114,17 +110,10 @@
         recorder.detachRecorder();
     }
 
-<<<<<<< HEAD
     private void deleteTempFile() {
         try {
             Files.delete(tempFile.toPath());
         } catch (IOException e) {
-=======
-    private void deleteTempFile(){
-        try{
-            Files.delete(tempFile.toPath());
-        } catch(IOException e){
->>>>>>> 5fd74ec1
             Logger.logError("Could not delete temp file");
         }
     }
