/*
 * Copyright (c) 2001-2023 Mathew A. Nelson and Robocode contributors
 * All rights reserved. This program and the accompanying materials
 * are made available under the terms of the Eclipse Public License v1.0
 * which accompanies this distribution, and is available at
 * https://robocode.sourceforge.io/license/epl-v10.html
 */
package net.sf.robocode.battle.snapshot;


import net.sf.robocode.battle.Battle;
import net.sf.robocode.battle.peer.BulletPeer;
import net.sf.robocode.battle.peer.RobotPeer;
import net.sf.robocode.serialization.IXmlSerializable;
import net.sf.robocode.serialization.XmlReader;
import net.sf.robocode.serialization.SerializableOptions;
import net.sf.robocode.serialization.XmlWriter;
import robocode.control.snapshot.*;

import java.io.IOException;
import java.util.*;


/**
 * A snapshot of a battle turn at a specific time instant in a battle.
 * The snapshot contains a snapshot of the battle turn data at that specific time.
 *
 * @author Flemming N. Larsen (original)
 * @author Pavel Savara (contributor)
 *
 * @since 1.6.1
 */
public final class TurnSnapshot implements java.io.Serializable, IXmlSerializable, ITurnSnapshot {

	private static final long serialVersionUID = 1L;

	private static final String ROBOTS_XML_ELEMENT_NAME = "robots";

	/** List of snapshots for the robots participating in the battle */
	private List<IRobotSnapshot> robots;

	/** List of snapshots for the bullets that are currently on the battlefield */
	private List<IBulletSnapshot> bullets;

	/** Current TPS (turns per second) */
	private int tps;

	/** Current round in the battle */
	private int round;

	/** Current turn in the battle round */
	private int turn;

	/**
	 * Creates a snapshot of a battle turn that must be filled out with data later.
	 */
	public TurnSnapshot() {}

	/**
	 * Creates a snapshot of a battle turn.
	 *
	 * @param battle the battle to make a snapshot of.
	 * @param battleRobots the robots participating in the battle.
	 * @param battleBullets the current bullet on the battlefield.
	 * @param readoutText {@code true} if the output text from the robots must be included in the snapshot;
	 *                    {@code false} otherwise.
	 */
	public TurnSnapshot(Battle battle, List<RobotPeer> battleRobots, List<BulletPeer> battleBullets, boolean readoutText) {
		robots = new ArrayList<>();
		bullets = new ArrayList<>();

		for (RobotPeer robotPeer : battleRobots) {
			robots.add(new RobotSnapshot(robotPeer, readoutText));
		}

		for (BulletPeer bulletPeer : battleBullets) {
			bullets.add(new BulletSnapshot(bulletPeer));
		}

		tps = battle.getTPS();
		turn = battle.getTime();
		round = battle.getRoundNum();
	}

	@Override
	public String toString() {
		return this.round + "/" + turn + " (" + this.robots.size() + ")";
	}

	/**
	 * {@inheritDoc}
	 */
	public IRobotSnapshot[] getRobots() {
		return robots.toArray(new IRobotSnapshot[robots.size()]);
	}

	/**
	 * {@inheritDoc}
	 */
	public IBulletSnapshot[] getBullets() {
		return bullets.toArray(new IBulletSnapshot[bullets.size()]);
	}

	/**
	 * {@inheritDoc}
	 */
	public int getTPS() {
		return tps;
	}

	/**
	 * {@inheritDoc}
	 */
	public int getRound() {
		return round;
	}

	/**
	 * {@inheritDoc}
	 */
	public int getTurn() {
		return turn;
	}

	/**
	 * {@inheritDoc}
	 */
	public IScoreSnapshot[] getSortedTeamScores() {
		List<IScoreSnapshot> copy = new ArrayList<>(Arrays.asList(getIndexedTeamScores()));

		Collections.sort(copy);
		Collections.reverse(copy);
		return copy.toArray(new IScoreSnapshot[copy.size()]);
	}

	/**
	 * {@inheritDoc}
	 */
	public IScoreSnapshot[] getIndexedTeamScores() {
		// team scores are computed on demand from team scores to not duplicate data in the snapshot

		List<IScoreSnapshot> results = new ArrayList<>();

		// noinspection ForLoopReplaceableByForEach
		for (int i = 0; i < robots.size(); i++) {
			results.add(null);
		}
		for (IRobotSnapshot robot : robots) {
			final int contestantIndex = robot.getContestantIndex();
			final IScoreSnapshot snapshot = results.get(contestantIndex);

			IScoreSnapshot score = (snapshot == null)
					? robot.getScoreSnapshot()
					: new ScoreSnapshot(robot.getTeamName(), snapshot, robot.getScoreSnapshot());

			results.set(contestantIndex, score);
		}
		List<IScoreSnapshot> scores = new ArrayList<>();

		for (IScoreSnapshot scoreSnapshot : results) {
			if (scoreSnapshot != null) {
				scores.add(scoreSnapshot);
			}
		}

		return scores.toArray(new IScoreSnapshot[scores.size()]);
	}

	public void stripDetails(SerializableOptions options) {
		for (IRobotSnapshot r : getRobots()) {
			((RobotSnapshot) r).stripDetails(options);
		}
	}

	/**
	 * {@inheritDoc}
	 */
	public void writeXml(XmlWriter writer, SerializableOptions options) throws IOException {
		writer.startElement(options.shortAttributes ? "t" : "turn");
		writer.writeAttribute(options.shortAttributes ? "ro" : "round", round);
		writer.writeAttribute(options.shortAttributes ? "tu" : "turn", turn);
		if (!options.skipVersion) {
			writer.writeAttribute("ver", serialVersionUID);
		}

		writeRobots(writer, options);
		writeBullets(writer, options);

		writer.endElement();
	}

	private void writeRobots(XmlWriter writer, SerializableOptions options) throws IOException {
<<<<<<< HEAD
		writer.startElement(options.shortAttributes ? "rs" : "robots");
=======
		writer.startElement(options.shortAttributes ? "rs" : ROBOTS_XML_ELEMENT_NAME);
>>>>>>> f2a96764
		SerializableOptions op = options;

		if (turn == 0) {
			op = new SerializableOptions(options);
			op.skipNames = false;
		}
		for (IRobotSnapshot r : robots) {
			final RobotSnapshot rs = (RobotSnapshot) r;
			if (!options.skipExploded || rs.getState() != RobotState.DEAD) {
				rs.writeXml(writer, op);
			} else {
				boolean writeFirstExplosionFrame = false;
				for (IBulletSnapshot b : bullets) {
					if (b.isExplosion() && b.getFrame() == 0 && b.getVictimIndex() == r.getRobotIndex()) {
						writeFirstExplosionFrame = true;
						break;
					}
				}
				if (writeFirstExplosionFrame) {
					rs.writeXml(writer, op);
				}
			}
		}
		writer.endElement();
	}

	private void writeBullets(XmlWriter writer, SerializableOptions options) throws IOException {
		writer.startElement(options.shortAttributes ? "bs" : "bullets");
		for (IBulletSnapshot b : bullets) {
			final BulletSnapshot bs = (BulletSnapshot) b;
			final BulletState state = bs.getState();

			if (!options.skipExploded
					|| (state != BulletState.EXPLODED && state != BulletState.INACTIVE
					&& (bs.getFrame() == 0 || state == BulletState.MOVING))) {
				bs.writeXml(writer, options);
			}
		}
		writer.endElement();
	}

	/**
	 * {@inheritDoc}
	 */
	public XmlReader.Element readXml(final XmlReader reader) {
		return reader.expect("turn", "t", new XmlReader.Element() {
			public IXmlSerializable read(final XmlReader reader) {
				final TurnSnapshot snapshot = new TurnSnapshot();

				reader.expect("turn", "tu", new XmlReader.Attribute() {
					public void read(String value) {
						snapshot.turn = Integer.parseInt(value);
					}
				});
				reader.expect("round", "ro", new XmlReader.Attribute() {
					public void read(String value) {
						snapshot.round = Integer.parseInt(value);
					}
				});

				reader.expect(ROBOTS_XML_ELEMENT_NAME, "rs", new XmlReader.ListElement() {
					public IXmlSerializable read(XmlReader reader) {
						snapshot.robots = new ArrayList<>();
						// prototype
						return new RobotSnapshot();
					}

					public void add(IXmlSerializable child) {
						snapshot.robots.add((RobotSnapshot) child);
					}

					public void close() {
						// allows loading of minimalistic XML, which skips dead robots, but GUI expects them
						Map<String, Object> context = reader.getContext();
						Integer robotCount = (Integer) context.get(ROBOTS_XML_ELEMENT_NAME);
						boolean[] present = new boolean[robotCount];

						for (IRobotSnapshot robot : snapshot.robots) {
							present[robot.getRobotIndex()] = true;
						}
						for (int i = 0; i < robotCount; i++) {
							if (!present[i]) {
								String name = (String) context.get(Integer.toString(i));

								snapshot.robots.add(new RobotSnapshot(name, i, RobotState.DEAD));
							}
						}
					}
				});

				reader.expect("bullets", "bs", new XmlReader.ListElement() {
					public IXmlSerializable read(XmlReader reader) {
						snapshot.bullets = new ArrayList<>();
						// prototype
						return new BulletSnapshot();
					}

					public void add(IXmlSerializable child) {
						snapshot.bullets.add((BulletSnapshot) child);
					}

					public void close() {}
				});

				return snapshot;
			}
		});
	}
}<|MERGE_RESOLUTION|>--- conflicted
+++ resolved
@@ -190,11 +190,7 @@
 	}
 
 	private void writeRobots(XmlWriter writer, SerializableOptions options) throws IOException {
-<<<<<<< HEAD
-		writer.startElement(options.shortAttributes ? "rs" : "robots");
-=======
 		writer.startElement(options.shortAttributes ? "rs" : ROBOTS_XML_ELEMENT_NAME);
->>>>>>> f2a96764
 		SerializableOptions op = options;
 
 		if (turn == 0) {
