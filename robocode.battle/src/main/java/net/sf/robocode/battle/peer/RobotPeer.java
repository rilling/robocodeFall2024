/*
 * Copyright (c) 2001-2023 Mathew A. Nelson and Robocode contributors
 * All rights reserved. This program and the accompanying materials
 * are made available under the terms of the Eclipse Public License v1.0
 * which accompanies this distribution, and is available at
 * https://robocode.sourceforge.io/license/epl-v10.html
 */
package net.sf.robocode.battle.peer;


import static net.sf.robocode.io.Logger.logMessage;
import net.sf.robocode.battle.Battle;
import net.sf.robocode.battle.BoundingRectangle;
import net.sf.robocode.host.IHostManager;
import net.sf.robocode.host.RobotStatics;
import net.sf.robocode.host.events.EventManager;
import net.sf.robocode.host.events.EventQueue;
import net.sf.robocode.host.proxies.IHostingRobotProxy;
import net.sf.robocode.io.Logger;
import net.sf.robocode.io.RobocodeProperties;
import net.sf.robocode.peer.*;
import net.sf.robocode.repository.IRobotItem;
import net.sf.robocode.security.HiddenAccess;
import net.sf.robocode.serialization.RbSerializer;
import robocode.*;
import robocode.control.RandomFactory;
import robocode.control.RobotSetup;
import robocode.control.RobotSpecification;
import robocode.control.snapshot.BulletState;
import robocode.control.snapshot.RobotState;
import robocode.exception.AbortedException;
import robocode.exception.DeathException;
import robocode.exception.WinException;
import robocode.robotinterfaces.IBasicRobot;
import robocode.util.Utils;

import static robocode.util.Utils.*;

import java.awt.geom.Arc2D;
import java.awt.geom.Rectangle2D;
import java.io.IOException;

import static java.lang.Math.*;

import java.nio.ByteBuffer;
import java.util.ArrayList;
import java.util.List;
import java.util.Random;
import java.util.concurrent.atomic.AtomicBoolean;
import java.util.concurrent.atomic.AtomicReference;


/**
 * RobotPeer is an object that deals with game mechanics and rules, and makes
 * sure that robots abides the rules.
 *
 * @author Mathew A. Nelson (original)
 * @author Flemming N. Larsen (contributor)
 * @author Luis Crespo (contributor)
 * @author Titus Chen (contributor)
 * @author Robert D. Maupin (contributor)
 * @author Nathaniel Troutman (contributor)
 * @author Pavel Savara (contributor)
 * @author Patrick Cupka (contributor)
 * @author Julian Kent (contributor)
 * @author "Positive" (contributor)
 * @author "BD123" (contributor)
 */
public final class RobotPeer implements IRobotPeerBattle, IRobotPeer {

	public static final int
			WIDTH = 36,
			HEIGHT = 36;

	private static final int
			HALF_WIDTH_OFFSET = WIDTH / 2,
			HALF_HEIGHT_OFFSET = HEIGHT / 2;

	private static final int MAX_SKIPPED_TURNS = 30;
	private static final int MAX_SKIPPED_TURNS_WITH_IO = 240;

	private Battle battle;
	private RobotStatistics statistics;
	private final RobotSpecification robotSpecification;
	private final TeamPeer teamPeer;

	private IHostingRobotProxy robotProxy;
	private AtomicReference<RobotStatus> status = new AtomicReference<>();
	private AtomicReference<ExecCommands> commands = new AtomicReference<>();
	private AtomicReference<EventQueue> events = new AtomicReference<>(new EventQueue());
	private AtomicReference<List<TeamMessage>> teamMessages = new AtomicReference<>(
			new ArrayList<TeamMessage>());
	private AtomicReference<List<BulletStatus>> bulletUpdates = new AtomicReference<>(
			new ArrayList<BulletStatus>());

	// thread is running
	private final AtomicBoolean isRunning = new AtomicBoolean(false);

	private final StringBuilder battleText = new StringBuilder(1024);
	private final StringBuilder proxyText = new StringBuilder(1024);
	private RobotStatics statics;
	private BattleRules battleRules;

	// for battle thread, during robots processing
	private ExecCommands currentCommands;
	private double lastHeading;
	private double lastGunHeading;
	private double lastRadarHeading;

	private double energy;
	private double velocity;
	private double bodyHeading;
	private double radarHeading;
	private double gunHeading;
	private double gunHeat;
	private double x;
	private double y;

	private boolean scan;
	private boolean turnedRadarWithGun; // last round

	private boolean isIORobot;
	private boolean isPaintEnabled;
	private boolean sgPaintEnabled;

	// waiting for next tick
	private final AtomicBoolean isSleeping = new AtomicBoolean(false);
	private final AtomicBoolean halt = new AtomicBoolean(false);

	// last and current execution time and detecting skipped turns
	private int lastExecutionTime = -1;
	private int currentExecutionTime;

	private boolean isExecFinishedAndDisabled;
	private boolean isEnergyDrained;
	private boolean isWinner;
	private boolean inCollision;
	private boolean isOverDriving;

	private RobotState state;
	private final Arc2D scanArc;
	private final BoundingRectangle boundingBox;
	private final RbSerializer rbSerializer;

	public RobotPeer(Battle battle, IHostManager hostManager, RobotSpecification robotSpecification, String name, String suffix, TeamPeer team, int robotIndex) {
		super();

		this.battle = battle;
		this.robotSpecification = robotSpecification;

		this.rbSerializer = new RbSerializer();

		this.boundingBox = new BoundingRectangle();
		this.scanArc = new Arc2D.Double();
		this.teamPeer = team;
		this.state = RobotState.ACTIVE;
		this.battleRules = battle.getBattleRules();

		if (team != null) {
			team.add(this);
		}
		String teamName;
		List<String> teamMembers; 
		boolean isTeamLeader;
		int teamIndex;

		if (teamPeer == null) {
			teamName = null;
			teamMembers = null;
			isTeamLeader = false;
			teamIndex = -1; // Must be set to -1 when robot is not in a team
		} else {
			teamName = team.getName();
			teamMembers = team.getMemberNames();
			isTeamLeader = team.size() == 1; // That is current team size, more might follow later. First robot is leader
			teamIndex = team.getTeamIndex();
		}

		this.statics = new RobotStatics(robotSpecification, name, suffix, isTeamLeader, battleRules, teamName, teamMembers,
				robotIndex, teamIndex);
		this.statistics = new RobotStatistics(this, battle.getRobotsCount());

		this.isPaintEnabled = this.statics.isPaintRobot() && RobocodeProperties.isPaintingOn();

		this.robotProxy = (IHostingRobotProxy) hostManager.createRobotProxy(robotSpecification, statics, this);
	}

	public void println(String s) {
		synchronized (proxyText) {
			battleText.append(s);
			battleText.append("\n");
		}
	}

	private void print(String s) {
		synchronized (proxyText) {
			proxyText.append(s);
		}
	}

	public String readOutText() {
		synchronized (proxyText) {
			final String robotText = battleText.toString() + proxyText;

			battleText.setLength(0);
			proxyText.setLength(0);
			return robotText;
		}
	}

	public RobotStatistics getRobotStatistics() {
		return statistics;
	}

	public ContestantStatistics getStatistics() {
		return statistics;
	}

	public RobotSpecification getRobotSpecification() {
		return robotSpecification;
	}

	// -------------------
	// statics 
	// -------------------

	public boolean isJuniorRobot() {
		return statics.isJuniorRobot();
	}

	public boolean isAdvancedRobot() {
		return statics.isAdvancedRobot();
	}

	public boolean isTeamRobot() {
		return statics.isTeamRobot();
	}

	public boolean isDroid() {
		return statics.isDroid();
	}

	public boolean isSentryRobot() {
		return statics.isSentryRobot();
	}

	public boolean isInteractiveRobot() {
		return statics.isInteractiveRobot();
	}

	public boolean isPaintRobot() {
		return statics.isPaintRobot();
	}

	public String getName() {
		return statics.getName();
	}

	public String getAnnonymousName() {
		return statics.getAnnonymousName();
	}

	public String getShortName() {
		return statics.getShortName();
	}

	public String getVeryShortName() {
		return statics.getVeryShortName();
	}

	public int getRobotIndex() {
		return statics.getRobotIndex();
	}

	public IBasicRobot getRobotObject() {
		return robotProxy.getRobotObject();
	}

	public int getTeamIndex() {
		return statics.getTeamIndex();
	}

	// -------------------
	// status 
	// -------------------

	public void setPaintEnabled(boolean enabled) {
		isPaintEnabled = enabled;
	}

	public boolean isPaintEnabled() {
		return isPaintEnabled;
	}

	public void setSGPaintEnabled(boolean enabled) {
		sgPaintEnabled = enabled;
	}

	public boolean isSGPaintEnabled() {
		return sgPaintEnabled;
	}

	public RobotState getState() {
		return state;
	}

	public void setState(RobotState state) {
		this.state = state;
	}

	public boolean isDead() {
		return state == RobotState.DEAD;
	}

	public boolean isAlive() {
		return state != RobotState.DEAD;
	}

	public boolean isWinner() {
		return isWinner;
	}

	public boolean isRunning() {
		return isRunning.get();
	}

	public boolean isSleeping() {
		return isSleeping.get();
	}

	public boolean isHalt() {
		return halt.get();
	}

	public void setHalt(boolean value) {
		halt.set(value);
	}

	public BoundingRectangle getBoundingBox() {
		return boundingBox;
	}

	public Arc2D getScanArc() {
		return scanArc;
	}

	// -------------------
	// robot space
	// -------------------

	public double getGunHeading() {
		return gunHeading;
	}

	public double getBodyHeading() {
		return bodyHeading;
	}

	public double getRadarHeading() {
		return radarHeading;
	}

	public double getVelocity() {
		return velocity;
	}

	public double getX() {
		return x;
	}

	public double getY() {
		return y;
	}

	public double getEnergy() {
		return energy;
	}

	public double getGunHeat() {
		return gunHeat;
	}

	public int getBodyColor() {
		return commands.get().getBodyColor();
	}

	public int getRadarColor() {
		return commands.get().getRadarColor();
	}

	public int getGunColor() {
		return commands.get().getGunColor();
	}

	public int getBulletColor() {
		return commands.get().getBulletColor();
	}

	public int getScanColor() {
		return commands.get().getScanColor();
	}

	// ------------
	// team
	// ------------

	public TeamPeer getTeamPeer() {
		return teamPeer;
	}

	public String getTeamName() {
		return statics.getTeamName();
	}

	public boolean isTeamLeader() {
		return statics.isTeamLeader();
	}

	boolean isTeamMate(RobotPeer otherRobot) {
		if (getTeamPeer() != null) {
			for (RobotPeer mate : getTeamPeer()) {
				if (otherRobot == mate) {
					return true;
				}
			}	
		}
		return false;
	}
	
	// -----------
	// execute
	// -----------

	private ByteBuffer bidirectionalBuffer;

	public void setupBuffer(ByteBuffer bidirectionalBuffer) {
		this.bidirectionalBuffer = bidirectionalBuffer;
	}

	public void setupThread() {
		Thread.currentThread().setName(getName());
	}

	public void executeImplSerial() throws IOException {
		ExecCommands commands = (ExecCommands) rbSerializer.deserialize(bidirectionalBuffer);

		final ExecResults results = executeImpl(commands);

		bidirectionalBuffer.clear();
		rbSerializer.serializeToBuffer(bidirectionalBuffer, RbSerializer.ExecResults_TYPE, results);
	}

	public void waitForBattleEndImplSerial() throws IOException {
		ExecCommands commands = (ExecCommands) rbSerializer.deserialize(bidirectionalBuffer);

		final ExecResults results = waitForBattleEndImpl(commands);

		bidirectionalBuffer.clear();
		rbSerializer.serializeToBuffer(bidirectionalBuffer, RbSerializer.ExecResults_TYPE, results);
	}

	public final ExecResults executeImpl(ExecCommands newCommands) {
		validateCommands(newCommands);

		if (!isExecFinishedAndDisabled) {
			// from robot to battle
			commands.set(new ExecCommands(newCommands, true));
			print(newCommands.getOutputText());
		} else {
			// slow down spammer
			try {
				Thread.sleep(100);
			} catch (InterruptedException e) {
				Thread.currentThread().interrupt();
			}
		}

		// If we are stopping, yet the robot took action (in onWin or onDeath), stop now.
		if (battle.isAborted()) {
			isExecFinishedAndDisabled = true;
			throw new AbortedException();
		}
		if (isDead()) {
			isExecFinishedAndDisabled = true;
			throw new DeathException();
		}
		if (isHalt()) {
			isExecFinishedAndDisabled = true;
			if (isWinner) {
				throw new WinException();
			} else {
				throw new AbortedException();
			}
		}

		waitForNextTurn();

		checkSkippedTurn();

		// from battle to robot
		final ExecCommands resCommands = new ExecCommands(this.commands.get(), false);
		final RobotStatus resStatus = status.get();

		final boolean shouldWait = battle.isAborted() || (battle.isLastRound() && isWinner());

		return new ExecResults(resCommands, resStatus, readoutEvents(), readoutTeamMessages(), readoutBullets(),
				isHalt(), shouldWait, isPaintEnabled());
	}

	public final ExecResults waitForBattleEndImpl(ExecCommands newCommands) {
		if (!isHalt()) {
			// from robot to battle
			commands.set(new ExecCommands(newCommands, true));
			print(newCommands.getOutputText());

			waitForNextTurn();
		}
		// from battle to robot
		final ExecCommands resCommands = new ExecCommands(this.commands.get(), false);
		final RobotStatus resStatus = status.get();

		final boolean shouldWait = battle.isAborted() || (battle.isLastRound() && !isWinner());

		readoutTeamMessages(); // throw away
		
		return new ExecResults(resCommands, resStatus, readoutEvents(), new ArrayList<TeamMessage>(), readoutBullets(),
				isHalt(), shouldWait, false);
	}

	private void validateCommands(ExecCommands newCommands) {
		if (Double.isNaN(newCommands.getMaxTurnRate())) {
			println("You cannot setMaxTurnRate to: " + newCommands.getMaxTurnRate());
		}
		newCommands.setMaxTurnRate(Math.min(abs(newCommands.getMaxTurnRate()), Rules.MAX_TURN_RATE_RADIANS));

		if (Double.isNaN(newCommands.getMaxVelocity())) {
			println("You cannot setMaxVelocity to: " + newCommands.getMaxVelocity());
		}
		newCommands.setMaxVelocity(Math.min(abs(newCommands.getMaxVelocity()), Rules.MAX_VELOCITY));
	}

	private List<Event> readoutEvents() {
		return events.getAndSet(new EventQueue());
	}

	private List<TeamMessage> readoutTeamMessages() {
		return teamMessages.getAndSet(new ArrayList<TeamMessage>());
	}

	private List<BulletStatus> readoutBullets() {
		return bulletUpdates.getAndSet(new ArrayList<BulletStatus>());
	}

	private void waitForNextTurn() {
		synchronized (isSleeping) {
			// Notify the battle that we are now asleep.
			// This ends any pending wait() call in battle.runRound().
			// Should not actually take place until we release the lock in wait(), below.
			isSleeping.set(true);
			isSleeping.notifyAll();
			// Notifying battle that we're asleep
			// Sleeping and waiting for battle to wake us up.
			try {
				isSleeping.wait();
			} catch (InterruptedException e) {
				// We are expecting this to happen when a round is ended!

				// Immediately reasserts the exception by interrupting the caller thread itself
				Thread.currentThread().interrupt();
			}
			isSleeping.set(false);
			// Notify battle thread, which is waiting in
			// our wakeup() call, to return.
			// It's quite possible, by the way, that we'll be back in sleep (above)
			// before the battle thread actually wakes up
			isSleeping.notifyAll();
		}
	}

	// -----------
	// called on battle thread
	// -----------

	public void waitWakeup() {
		synchronized (isSleeping) {
			if (isSleeping()) {
				// Wake up the thread
				isSleeping.notifyAll();
				try {
					isSleeping.wait(10000);
				} catch (InterruptedException e) {
					// Immediately reasserts the exception by interrupting the caller thread itself
					Thread.currentThread().interrupt();
				}
			}
		}
	}

	private void waitWakeupNoWait() {
		synchronized (isSleeping) {
			if (isSleeping()) {
				// Wake up the thread
				isSleeping.notifyAll();
			}
		}
	}

	public void waitSleeping(long millisWait, int nanosWait) {
		synchronized (isSleeping) {
			// It's quite possible for simple robots to
			// complete their processing before we get here,
			// so we test if the robot is already asleep.

			if (!isSleeping()) {
				try {
					for (long i = millisWait; i > 0 && !isSleeping() && isRunning(); i--) {
						isSleeping.wait(0, 999999);
					}
					if (!isSleeping() && isRunning()) {
						isSleeping.wait(0, nanosWait);
					}
				} catch (InterruptedException e) {
					// Immediately reasserts the exception by interrupting the caller thread itself
					Thread.currentThread().interrupt();

					logMessage("Wait for " + getName() + " interrupted.");
				}
			}
		}
	}

	public void checkSkippedTurn() {
		// Store last and current execution time for detecting skipped turns
		lastExecutionTime = currentExecutionTime;
		currentExecutionTime = battle.getTime();

		int numSkippedTurns = (currentExecutionTime - lastExecutionTime) - 1;
		if (numSkippedTurns >= 1) {
			events.get().clear(false);

			if (isAlive()) {
				for (int skippedTurn = lastExecutionTime + 1; skippedTurn < currentExecutionTime; skippedTurn++) {
					addEvent(new SkippedTurnEvent(skippedTurn));
					println("SYSTEM: " + getShortName() + " skipped turn " + skippedTurn);
				}
			}

			if ((!isIORobot && (numSkippedTurns > MAX_SKIPPED_TURNS))
					|| (isIORobot && (numSkippedTurns > MAX_SKIPPED_TURNS_WITH_IO))) {
				println("SYSTEM: " + getShortName() + " has not performed any actions in a reasonable amount of time.");
				println("SYSTEM: No score will be generated.");
				setHalt(true);
				waitWakeupNoWait();
				punishBadBehavior(BadBehavior.SKIPPED_TOO_MANY_TURNS);
				robotProxy.forceStopThread();
			}
		}
	}

	public void initializeRound(List<RobotPeer> robots, RobotSetup[] initialRobotSetups) {
		boolean valid = false;

		if (initialRobotSetups != null) {
			int robotIndex = statics.getRobotIndex();

			if (robotIndex >= 0 && robotIndex < initialRobotSetups.length) {
				RobotSetup setup = initialRobotSetups[robotIndex];
				if (setup != null) {
					x = setup.getX();
					y = setup.getY();
					bodyHeading = gunHeading = radarHeading = setup.getHeading();

					updateBoundingBox();
					valid = validSpot(robots);
				}
			}
		}

		if (!valid) {
			final Random random = RandomFactory.getRandom();

			double maxWidth = battleRules.getBattlefieldWidth() - RobotPeer.WIDTH;
			double maxHeight = battleRules.getBattlefieldHeight() - RobotPeer.HEIGHT;

			double halfRobotWidth = (double) RobotPeer.WIDTH / 2;
			double halfRobotHeight = (double) RobotPeer.HEIGHT / 2;

			int sentryBorderSize = battle.getBattleRules().getSentryBorderSize();
			int sentryBorderMoveWidth = sentryBorderSize - RobotPeer.WIDTH;
			int sentryBorderMoveHeight = sentryBorderSize - RobotPeer.HEIGHT;

			for (int j = 0; j < 1000; j++) {
				double rndX = random.nextDouble();
				double rndY = random.nextDouble();

				if (isSentryRobot()) {
					boolean placeOnHorizontalBar = random.nextDouble()
							<= ((double) battleRules.getBattlefieldWidth()
									/ (battleRules.getBattlefieldWidth() + battleRules.getBattlefieldHeight()));

					if (placeOnHorizontalBar) {
						x = halfRobotWidth + rndX * maxWidth;
						y = halfRobotHeight + (sentryBorderMoveHeight * (rndY * 2.0 - 1.0) + maxHeight) % maxHeight;
					} else {
						y = halfRobotHeight + rndY * maxHeight;
						x = halfRobotWidth + (sentryBorderMoveWidth * (rndX * 2.0 - 1.0) + maxWidth) % maxWidth;
					}
				} else {
					if (battle.countActiveSentries() > 0) {
						int safeZoneWidth = battleRules.getBattlefieldWidth() - 2 * sentryBorderSize;
						int safeZoneHeight = battleRules.getBattlefieldHeight() - 2 * sentryBorderSize;

						x = sentryBorderSize + RobotPeer.WIDTH + rndX * (safeZoneWidth - 2 * RobotPeer.WIDTH);
						y = sentryBorderSize + RobotPeer.HEIGHT + rndY * (safeZoneHeight - 2 * RobotPeer.HEIGHT);
					} else {				
						x = RobotPeer.WIDTH + rndX * (battleRules.getBattlefieldWidth() - 2 * RobotPeer.WIDTH);
						y = RobotPeer.HEIGHT + rndY * (battleRules.getBattlefieldHeight() - 2 * RobotPeer.HEIGHT);
					}
				}

				bodyHeading = 2 * Math.PI * random.nextDouble();
				gunHeading = radarHeading = bodyHeading;
				updateBoundingBox();

				if (validSpot(robots)) {
					break;
				}
			}
		}

		setState(RobotState.ACTIVE);

		isWinner = false;
		velocity = 0;

		energy = 100;
		if (statics.isSentryRobot()) {
			energy += 400;
		}
		if (statics.isTeamLeader()) {
			energy += 100;
		}
		if (statics.isDroid()) {
			energy += 20;
		}

		gunHeat = 3;

		setHalt(false);
		isExecFinishedAndDisabled = false;
		isEnergyDrained = false;

		scan = false;

		inCollision = false;

		scanArc.setAngleStart(0);
		scanArc.setAngleExtent(0);
		scanArc.setFrame(-100, -100, 1, 1);

		lastExecutionTime = -1;

		status = new AtomicReference<>();

		readoutEvents();
		readoutTeamMessages();
		readoutBullets();

		synchronized (proxyText) { // Bug fix #387
			battleText.setLength(0);
			proxyText.setLength(0);
		}

		// Prepare new execution commands, but copy the colors from the last commands.
		// Bugfix [2628217] - Robot Colors don't stick between rounds.
		ExecCommands newExecCommands = new ExecCommands();

		newExecCommands.copyColors(commands.get());
		commands = new AtomicReference<>(newExecCommands);
	}

	private boolean validSpot(List<RobotPeer> robots) {
		for (RobotPeer otherRobot : robots) {
			if (otherRobot != null && otherRobot != this) {
				if (getBoundingBox().intersects(otherRobot.getBoundingBox())) {
					return false;
				}
			}
		}
		return true;
	}

	public void startRound(long waitMillis, int waitNanos) {
		Logger.logMessage(".", false);

		statistics.reset();

		ExecCommands newExecCommands = new ExecCommands();

		// Copy the colors from the last commands.
		// Bugfix [2628217] - Robot Colors don't stick between rounds.
		newExecCommands.copyColors(commands.get());

		currentCommands = newExecCommands;

		int others = battle.countActiveParticipants() - (isAlive() ? 1 : 0);
		int numSentries = battle.countActiveSentries();

		setRobotStatus(others, numSentries, currentCommands);
		robotProxy.startRound(currentCommands, status.get());

		synchronized (isSleeping) {
			try {
				// Wait for the robot to go to sleep (take action)
				isSleeping.wait(waitMillis, waitNanos);
			} catch (InterruptedException e) {
				logMessage("Wait for " + getName() + " interrupted.");

				// Immediately reasserts the exception by interrupting the caller thread itself
				Thread.currentThread().interrupt();
			}
		}
		if (!isSleeping() && !battle.isDebugging()) {
			logMessage("\n" + getName() + " still has not started after " + waitMillis + " ms... giving up.");
		}
	}

	public void performLoadCommands() {
		currentCommands = commands.get();

		fireBullets(currentCommands.getBullets());

		if (currentCommands.isScan()) {
			scan = true;
		}

		if (currentCommands.isIORobot()) {
			isIORobot = true;
		}

		if (currentCommands.isMoved()) {
			currentCommands.setMoved(false);
		}
	}

	private void fireBullets(List<BulletCommand> bulletCommands) {
		BulletPeer newBullet = null;

		for (BulletCommand bulletCmd : bulletCommands) {
			if (Double.isNaN(bulletCmd.getPower())) {
				println("SYSTEM: You cannot call fire(NaN)");
				continue;
			}
			if (gunHeat > 0 || energy == 0) {
				return;
			}

			double firePower = min(energy,
					min(max(bulletCmd.getPower(), Rules.MIN_BULLET_POWER), Rules.MAX_BULLET_POWER));

			updateEnergy(-firePower);

			gunHeat += Rules.getGunHeat(firePower);

			newBullet = new BulletPeer(this, battleRules, bulletCmd.getBulletId());

			newBullet.setPower(firePower);
			if (!turnedRadarWithGun || !bulletCmd.isFireAssistValid() || statics.isAdvancedRobot()) {
				newBullet.setHeading(gunHeading);
			} else {
				newBullet.setHeading(bulletCmd.getFireAssistAngle());
			}
			newBullet.setX(x);
			newBullet.setY(y);
		}
		// there is only last bullet in one turn
		if (newBullet != null) {
			// newBullet.update(robots, bullets);
			battle.addBullet(newBullet);
		}
	}

	public final void performMove(List<RobotPeer> robots, double zapEnergy) {

		// Reset robot state to active if it is not dead
		if (isDead()) {
			return;
		}

		setState(RobotState.ACTIVE);

		updateGunHeat();

		lastHeading = bodyHeading;
		lastGunHeading = gunHeading;
		lastRadarHeading = radarHeading;
		final double lastX = x;
		final double lastY = y;

		if (!inCollision) {
			updateHeading();
		}

		updateGunHeading();
		updateRadarHeading();
		updateMovement();

		// At this point, robot has turned then moved.
		// We could be touching a wall or another bot...

		// First and foremost, we can never go through a wall:
		checkWallCollision();

		// If this robot is a border sentry robot then check if it hits its "range border"
		if (isSentryRobot()) {
			checkSentryOutsideBorder();
		}

		// Now check for robot collision
		checkRobotCollision(robots);
		
		// Scan false means robot did not call scan() manually.
		// But if we're moving, scan
		if (!scan) {
			scan = (lastHeading != bodyHeading || lastGunHeading != gunHeading || lastRadarHeading != radarHeading
					|| lastX != x || lastY != y);
		}

		if (isDead()) {
			return;
		}

		// zap
		if (zapEnergy != 0) {
			zap(zapEnergy);
		}
	}

	public void performScan(List<RobotPeer> robots) {
		if (isDead()) {
			return;
		}

		turnedRadarWithGun = false;
		// scan
		if (scan) {
			scan(lastRadarHeading, robots);
			turnedRadarWithGun = (lastGunHeading == lastRadarHeading) && (gunHeading == radarHeading);
			scan = false;
		}

		// dispatch messages
		if (statics.isTeamRobot() && teamPeer != null) {
			for (TeamMessage teamMessage : currentCommands.getTeamMessages()) {
				for (RobotPeer member : teamPeer) {
					if (checkDispatchToMember(member, teamMessage.recipient)) {
						member.addTeamMessage(teamMessage);
					}
				}
			}
		}
		currentCommands = null;
		lastHeading = -1;
		lastGunHeading = -1;
		lastRadarHeading = -1;
	}

	private void addTeamMessage(TeamMessage message) {
		final List<TeamMessage> queue = teamMessages.get();

		queue.add(message);
	}

	private boolean checkDispatchToMember(RobotPeer member, String recipient) {
		if (member.isAlive()) {
			if (recipient == null) {
				return member != this;
			} else {
				final int nl = recipient.length();
				final String currentName = member.statics.getName();

				if ((currentName.length() >= nl && currentName.substring(0, nl).equals(recipient))) {
					return true;
				}

				final String currentClassName = member.statics.getFullClassName();

				return currentClassName.length() >= nl && currentClassName.substring(0, nl).equals(recipient);

			}
		}
		return false;
	}

	public String getNameForEvent(RobotPeer otherRobot) {
		if (battleRules.getHideEnemyNames() && !isTeamMate(otherRobot)) {
			return otherRobot.getAnnonymousName();
		}
		return otherRobot.getName();
	}		

	private void checkRobotCollision(List<RobotPeer> robots) {
		inCollision = false;

		for (RobotPeer otherRobot : robots) {
			if (!(otherRobot == null || otherRobot == this || otherRobot.isDead())
					&& boundingBox.intersects(otherRobot.boundingBox)) {
				// Bounce back
				double angle = atan2(otherRobot.x - x, otherRobot.y - y);

				double movedx = velocity * sin(bodyHeading);
				double movedy = velocity * cos(bodyHeading);

				boolean atFault;
				double bearing = normalRelativeAngle(angle - bodyHeading);

				if ((velocity > 0 && bearing > -PI / 2 && bearing < PI / 2)
						|| (velocity < 0 && (bearing < -PI / 2 || bearing > PI / 2))) {

					inCollision = true;
					atFault = true;
					velocity = 0;
					currentCommands.setDistanceRemaining(0);
					x -= movedx;
					y -= movedy;

					boolean teamFire = (teamPeer != null && teamPeer == otherRobot.teamPeer);

					if (!teamFire && !otherRobot.isSentryRobot()) {
						statistics.scoreRammingDamage(otherRobot.getName());
					}

					this.updateEnergy(-Rules.ROBOT_HIT_DAMAGE);
					otherRobot.updateEnergy(-Rules.ROBOT_HIT_DAMAGE);

					if (otherRobot.energy == 0) {
						if (otherRobot.isAlive()) {
							otherRobot.kill();
							if (!teamFire && !otherRobot.isSentryRobot()) {
								final double bonus = statistics.scoreRammingKill(otherRobot.getName());

								if (bonus > 0) {
									println(
											"SYSTEM: Ram bonus for killing " + this.getNameForEvent(otherRobot) + ": "
											+ (int) (bonus + .5));
								}
							}
						}
					}
					addEvent(
							new HitRobotEvent(getNameForEvent(otherRobot), normalRelativeAngle(angle - bodyHeading),
							otherRobot.energy, atFault));
					otherRobot.addEvent(
							new HitRobotEvent(getNameForEvent(this),
							normalRelativeAngle(PI + angle - otherRobot.getBodyHeading()), energy, false));
				}
			}
		}
		if (inCollision) {
			setState(RobotState.HIT_ROBOT);
		}
	}

	public void updateAfterCollision() {
		if (state == RobotState.HIT_ROBOT) {
			updateBoundingBox();
		}
	}

	private void checkWallCollision() {
		int minX = 0 + HALF_WIDTH_OFFSET;
		int minY = 0 + HALF_HEIGHT_OFFSET;
		int maxX = (int) getBattleFieldWidth() - HALF_WIDTH_OFFSET;
		int maxY = (int) getBattleFieldHeight() - HALF_HEIGHT_OFFSET;

		boolean hitWall = false;
		double adjustX = 0, adjustY = 0;
		double angle = 0;

		if (x < minX) {
			hitWall = true;
			adjustX = minX - x;
			angle = normalRelativeAngle(3 * PI / 2 - bodyHeading);

		} else if (x > maxX) {
			hitWall = true;
			adjustX = maxX - x;
			angle = normalRelativeAngle(PI / 2 - bodyHeading);

		}
		if (y < minY) {
			hitWall = true;
			adjustY = minY - y;
			angle = normalRelativeAngle(PI - bodyHeading);

		} else if (y > maxY) {
			hitWall = true;
			adjustY = maxY - y;
			angle = normalRelativeAngle(-bodyHeading);
		}

		if (hitWall) {
			addEvent(new HitWallEvent(angle));

			// only fix both x and y values if hitting wall at an angle
			if ((bodyHeading % (Math.PI / 2)) != 0) {
				double tanHeading = tan(bodyHeading);

				// if it hits bottom or top wall
				if (adjustX == 0) {
					adjustX = adjustY * tanHeading;
				} // if it hits a side wall
				else if (adjustY == 0) {
					adjustY = adjustX / tanHeading;
				} // if the robot hits 2 walls at the same time (rare, but just in case)
				else if (abs(adjustX / tanHeading) > abs(adjustY)) {
					adjustY = adjustX / tanHeading;
				} else if (abs(adjustY * tanHeading) > abs(adjustX)) {
					adjustX = adjustY * tanHeading;
				}
			}
			x += adjustX;
			y += adjustY;

			if (x < minX) {
				x = minX;
			} else if (x > maxX) {
				x = maxX;
			}
			if (y < minY) {
				y = minY;
			} else if (y > maxY) {
				y = maxY;
			}

			updateStatusForHitWallEvent();
		}
	}

	private void updateStatusForHitWallEvent() {
		// Update energy, but do not reset inactiveTurnCount
		if (statics.isAdvancedRobot()) {
			setEnergy(energy - Rules.getWallHitDamage(velocity), false);
		}

		updateBoundingBox();

		currentCommands.setDistanceRemaining(0);
		velocity = 0;

		setState(RobotState.HIT_WALL);
	}

	private void checkSentryOutsideBorder() {
		int range = battle.getBattleRules().getSentryBorderSize();

		int minX = range - HALF_WIDTH_OFFSET;
		int minY = range - HALF_HEIGHT_OFFSET;
		int maxX = (int) getBattleFieldWidth() - range + HALF_WIDTH_OFFSET;
		int maxY = (int) getBattleFieldHeight() - range + HALF_HEIGHT_OFFSET;

		boolean hitWall = false;
		double adjustX = 0, adjustY = 0;
		double angle = 0;

		boolean isOutsideBorder = x > minX && x < maxX && y > minY && y < maxY;

		if (isOutsideBorder) {
			if ((x - minX) <= Rules.MAX_VELOCITY) {
				hitWall = true;
				adjustX = minX - x;
				angle = normalRelativeAngle(PI / 2 - bodyHeading);

			} else if ((maxX - x) <= Rules.MAX_VELOCITY) {
				hitWall = true;
				adjustX = maxX - x;
				angle = normalRelativeAngle(3 * PI / 2 - bodyHeading);

			} else if ((y - minY) <= Rules.MAX_VELOCITY) {
				hitWall = true;
				adjustY = minY - y;
				angle = normalRelativeAngle(-bodyHeading);

			} else if ((maxY - y) <= Rules.MAX_VELOCITY) {
				hitWall = true;
				adjustY = maxY - y;
				angle = normalRelativeAngle(PI - bodyHeading);
			}
		}

		if (hitWall) {
			addEvent(new HitWallEvent(angle));

			// only fix both x and y values if hitting wall at an angle
			if ((bodyHeading % (Math.PI / 2)) != 0) {
				double tanHeading = tan(bodyHeading);

				// if it hits bottom or top wall
				if (adjustX == 0) {
					adjustX = adjustY * tanHeading;
				} // if it hits a side wall
				else {
					adjustY = adjustX / tanHeading;
				} // if the robot hits 2 walls at the same time (rare, but just in case)
			}

			x += adjustX;
			y += adjustY;

			if (isOutsideBorder) {
				if ((x - minX) <= Rules.MAX_VELOCITY) {
					x = minX;
				} else if ((maxX - x) <= Rules.MAX_VELOCITY) {
					x = maxX;
				}
				if ((y - minY) <= Rules.MAX_VELOCITY) {
					y = minY;
				} else if ((maxY - y) <= Rules.MAX_VELOCITY) {
					y = maxY;
				}
			}

			updateStatusForHitWallEvent();
		}
	}

	private double getBattleFieldHeight() {
		return battleRules.getBattlefieldHeight();
	}

	private double getBattleFieldWidth() {
		return battleRules.getBattlefieldWidth();
	}

	private void updateBoundingBox() {
		boundingBox.setRect(x - HALF_WIDTH_OFFSET, y - HALF_HEIGHT_OFFSET, WIDTH, HEIGHT);
	}

	// TODO: Only add events to robots that are alive? + Remove checks if the Robot is alive before adding the event?
	public void addEvent(Event event) {
		if (isRunning()) {
			final EventQueue queue = events.get();

			if ((queue.size() > EventManager.MAX_QUEUE_SIZE)
					&& !(event instanceof DeathEvent || event instanceof WinEvent || event instanceof SkippedTurnEvent)) {
				println(
						"Not adding to " + statics.getShortName() + "'s queue, exceeded " + EventManager.MAX_QUEUE_SIZE
						+ " events in queue.");
				// clean up old stuff
				queue.clear(battle.getTime() - EventManager.MAX_EVENT_STACK);
			} else {
				queue.add(event);
			}
		}
	}

	// Helper method to adjust radar based on gun turn with a specified turn rate
	private void adjustRadarForGunTurn(double turnRate) {
		if (currentCommands.isAdjustRadarForGunTurn()) {
			currentCommands.setRadarTurnRemaining(
					currentCommands.getRadarTurnRemaining() - turnRate);
		}
	}

	private void updateGunHeading() {
<<<<<<< HEAD
		if (currentCommands.getGunTurnRemaining() > 0) {
			if (currentCommands.getGunTurnRemaining() < Rules.GUN_TURN_RATE_RADIANS) {
				gunHeading += currentCommands.getGunTurnRemaining();
				radarHeading += currentCommands.getGunTurnRemaining();
				adjustRadarForGunTurn(currentCommands.getGunTurnRemaining());
				currentCommands.setGunTurnRemaining(0);
			} else {
				gunHeading += Rules.GUN_TURN_RATE_RADIANS;
				radarHeading += Rules.GUN_TURN_RATE_RADIANS;
				currentCommands.setGunTurnRemaining(currentCommands.getGunTurnRemaining() - Rules.GUN_TURN_RATE_RADIANS);
				adjustRadarForGunTurn(Rules.GUN_TURN_RATE_RADIANS);
			}
		} else if (currentCommands.getGunTurnRemaining() < 0) {
			if (currentCommands.getGunTurnRemaining() > -Rules.GUN_TURN_RATE_RADIANS) {
				gunHeading += currentCommands.getGunTurnRemaining();
				radarHeading += currentCommands.getGunTurnRemaining();
				adjustRadarForGunTurn(currentCommands.getGunTurnRemaining());
				currentCommands.setGunTurnRemaining(0);
			} else {
				gunHeading -= Rules.GUN_TURN_RATE_RADIANS;
				radarHeading -= Rules.GUN_TURN_RATE_RADIANS;
				currentCommands.setGunTurnRemaining(currentCommands.getGunTurnRemaining() + Rules.GUN_TURN_RATE_RADIANS);
				if (currentCommands.isAdjustRadarForGunTurn()) {
					currentCommands.setRadarTurnRemaining(
							currentCommands.getRadarTurnRemaining() + Rules.GUN_TURN_RATE_RADIANS);
				}
			}
		}
		gunHeading = normalAbsoluteAngle(gunHeading);
	}

=======
    double gunTurnRemaining = currentCommands.getGunTurnRemaining();
    
    if (gunTurnRemaining > 0) {
        // Handle positive gun turn remaining
        if (gunTurnRemaining < Rules.GUN_TURN_RATE_RADIANS) {
            updateHeadingAndTurn(gunTurnRemaining);
        } else {
            updateHeadingAndTurn(Rules.GUN_TURN_RATE_RADIANS);
        }
    } else if (gunTurnRemaining < 0) {
        // Handle negative gun turn remaining
        if (gunTurnRemaining > -Rules.GUN_TURN_RATE_RADIANS) {
            updateHeadingAndTurn(gunTurnRemaining);
        } else {
            updateHeadingAndTurn(-Rules.GUN_TURN_RATE_RADIANS);
        }
    }

    gunHeading = normalAbsoluteAngle(gunHeading);
}
private void updateHeadingAndTurn(double turnAmount) {
    gunHeading += turnAmount;
    radarHeading += turnAmount;

    if (currentCommands.isAdjustRadarForGunTurn()) {
        currentCommands.setRadarTurnRemaining(
                currentCommands.getRadarTurnRemaining() - turnAmount);
    }
    currentCommands.setGunTurnRemaining(currentCommands.getGunTurnRemaining() - turnAmount);
}
>>>>>>> 44aeba6f
	private void updateHeading() {
		boolean normalizeHeading = true;

		double turnRate = min(currentCommands.getMaxTurnRate(),
				(.4 + .6 * (1 - (abs(velocity) / Rules.MAX_VELOCITY))) * Rules.MAX_TURN_RATE_RADIANS);

		if (currentCommands.getBodyTurnRemaining() > 0) {
			if (currentCommands.getBodyTurnRemaining() < turnRate) {
				adjustHeadings(currentCommands.getBodyTurnRemaining());
				currentCommands.setBodyTurnRemaining(0);
			} else {
				adjustHeadings(turnRate);
				currentCommands.setBodyTurnRemaining(currentCommands.getBodyTurnRemaining() - turnRate);
			}
		} else if (currentCommands.getBodyTurnRemaining() < 0) {
			if (currentCommands.getBodyTurnRemaining() > -turnRate) {
				adjustHeadings(currentCommands.getBodyTurnRemaining());
				currentCommands.setBodyTurnRemaining(0);
			} else {
				adjustHeadings(-turnRate);
				currentCommands.setBodyTurnRemaining(currentCommands.getBodyTurnRemaining() + turnRate);
			}
		} else {
			normalizeHeading = false;
		}

		if (normalizeHeading) {
			if (currentCommands.getBodyTurnRemaining() == 0) {
				bodyHeading = normalNearAbsoluteAngle(bodyHeading);
			} else {
				bodyHeading = normalAbsoluteAngle(bodyHeading);
			}
		}
		if (Double.isNaN(bodyHeading)) {
			Logger.realErr.println("HOW IS HEADING NAN HERE");
		}
	}

	private void updateRadarHeading() {
		if (currentCommands.getRadarTurnRemaining() > 0) {
			if (currentCommands.getRadarTurnRemaining() < Rules.RADAR_TURN_RATE_RADIANS) {
				radarHeading += currentCommands.getRadarTurnRemaining();
				currentCommands.setRadarTurnRemaining(0);
			} else {
				radarHeading += Rules.RADAR_TURN_RATE_RADIANS;
				currentCommands.setRadarTurnRemaining(
						currentCommands.getRadarTurnRemaining() - Rules.RADAR_TURN_RATE_RADIANS);
			}
		} else if (currentCommands.getRadarTurnRemaining() < 0) {
			if (currentCommands.getRadarTurnRemaining() > -Rules.RADAR_TURN_RATE_RADIANS) {
				radarHeading += currentCommands.getRadarTurnRemaining();
				currentCommands.setRadarTurnRemaining(0);
			} else {
				radarHeading -= Rules.RADAR_TURN_RATE_RADIANS;
				currentCommands.setRadarTurnRemaining(
						currentCommands.getRadarTurnRemaining() + Rules.RADAR_TURN_RATE_RADIANS);
			}
		}

		radarHeading = normalAbsoluteAngle(radarHeading);
	}

	/**
	 * Updates the robots movement.
	 *
	 * This is Nat Pavasants method described here:
	 *   https://robowiki.net/wiki/User:Positive/Optimal_Velocity#Nat.27s_updateMovement
	 */
	private void updateMovement() {
		double distance = currentCommands.getDistanceRemaining();

		if (Double.isNaN(distance)) {
			distance = 0;
		}

		velocity = getNewVelocity(velocity, distance);

		// If we are over-driving our distance and we are now at velocity=0
		// then we stopped.
		if (isNear(velocity, 0) && isOverDriving) {
			currentCommands.setDistanceRemaining(0);
			distance = 0;
			isOverDriving = false;
		}

		// If we are moving normally and the breaking distance is more
		// than remaining distance, enabled the overdrive flag.
		if (Math.signum(distance * velocity) != -1) {
			isOverDriving = getDistanceTraveledUntilStop(velocity) > Math.abs(distance);
		}

		currentCommands.setDistanceRemaining(distance - velocity);

		if (velocity != 0) {
			x += velocity * sin(bodyHeading);
			y += velocity * cos(bodyHeading);
			updateBoundingBox();
		}
	}

	private double getDistanceTraveledUntilStop(double velocity) {
		double distance = 0;

		velocity = Math.abs(velocity);
		while (velocity > 0) {
			distance += (velocity = getNewVelocity(velocity, 0));
		}
		return distance;
	}

	/**
	 * Returns the new velocity based on the current velocity and distance to move.
	 *
	 * @param velocity the current velocity
	 * @param distance the distance to move
	 * @return the new velocity based on the current velocity and distance to move
	 * 
	 * This is Patrick Cupka (aka Voidious), Julian Kent (aka Skilgannon), and Positive's method described here:
	 *   https://robowiki.net/wiki/User:Voidious/Optimal_Velocity#Hijack_2
	 */
	private double getNewVelocity(double velocity, double distance) {
		if (distance < 0) {
			// If the distance is negative, then change it to be positive
			// and change the sign of the input velocity and the result
			return -getNewVelocity(-velocity, -distance);
		}

		final double goalVel;

		if (distance == Double.POSITIVE_INFINITY) {
			goalVel = currentCommands.getMaxVelocity();
		} else {
			goalVel = Math.min(getMaxVelocity(distance), currentCommands.getMaxVelocity());
		}

		if (velocity >= 0) {
			return Math.max(velocity - Rules.DECELERATION, Math.min(goalVel, velocity + Rules.ACCELERATION));
		}
		// else
		return Math.max(velocity - Rules.ACCELERATION, Math.min(goalVel, velocity + maxDecel(-velocity)));
	}

	private final static double getMaxVelocity(double distance) {
		final double decelTime = Math.max(1, Math.ceil(// sum of 0... decelTime, solving for decelTime using quadratic formula
				(Math.sqrt((4 * 2 / Rules.DECELERATION) * distance + 1) - 1) / 2));

		if (decelTime == Double.POSITIVE_INFINITY) {
			return Rules.MAX_VELOCITY;
		}

		final double decelDist = (decelTime / 2.0) * (decelTime - 1) // sum of 0..(decelTime-1)
				* Rules.DECELERATION;

		return ((decelTime - 1) * Rules.DECELERATION) + ((distance - decelDist) / decelTime);
	}

	private static double maxDecel(double speed) {
		double decelTime = speed / Rules.DECELERATION;
		double accelTime = (1 - decelTime);

		return Math.min(1, decelTime) * Rules.DECELERATION + Math.max(0, accelTime) * Rules.ACCELERATION;
	}

	private void updateGunHeat() {
		gunHeat -= battleRules.getGunCoolingRate();
		if (gunHeat < 0) {
			gunHeat = 0;
		}
	}

	private void scan(double lastRadarHeading, List<RobotPeer> robots) {
		if (statics.isDroid()) {
			return;
		}

		double startAngle = lastRadarHeading;
		double scanRadians = getRadarHeading() - startAngle;

		// Check if we passed through 360
		if (scanRadians < -PI) {
			scanRadians = 2 * PI + scanRadians;
		} else if (scanRadians > PI) {
			scanRadians = scanRadians - 2 * PI;
		}

		// In our coords, we are scanning clockwise, with +y up
		// In java coords, we are scanning counterclockwise, with +y down
		// All we need to do is adjust our angle by -90 for this to work.
		startAngle -= PI / 2;

		startAngle = normalAbsoluteAngle(startAngle);

		scanArc.setArc(x - Rules.RADAR_SCAN_RADIUS, y - Rules.RADAR_SCAN_RADIUS, 2 * Rules.RADAR_SCAN_RADIUS,
				2 * Rules.RADAR_SCAN_RADIUS, 180.0 * startAngle / PI, 180.0 * scanRadians / PI, Arc2D.PIE);

		for (RobotPeer otherRobot : robots) {
			if (!(otherRobot == null || otherRobot == this || otherRobot.isDead())
					&& intersects(scanArc, otherRobot.boundingBox)) {
				double dx = otherRobot.x - x;
				double dy = otherRobot.y - y;
				double angle = atan2(dx, dy);
				double dist = Math.hypot(dx, dy);

				final ScannedRobotEvent event = new ScannedRobotEvent(getNameForEvent(otherRobot), otherRobot.energy,
						normalRelativeAngle(angle - getBodyHeading()), dist, otherRobot.getBodyHeading(),
						otherRobot.getVelocity(), otherRobot.isSentryRobot());

				addEvent(event);
			}
		}
	}

	private boolean intersects(Arc2D arc, Rectangle2D rect) {
		return (rect.intersectsLine(arc.getCenterX(), arc.getCenterY(), arc.getStartPoint().getX(),
				arc.getStartPoint().getY()))
				|| arc.intersects(rect);
	}

	private void zap(double zapAmount) {
		if (energy == 0) {
			kill();
			return;
		}
		energy -= abs(zapAmount);
		if (energy < .1) {
			energy = 0;
			currentCommands.setDistanceRemaining(0);
			currentCommands.setBodyTurnRemaining(0);
		}
	}

	public void setRunning(boolean value) {
		isRunning.set(value);
	}

	public void drainEnergy() {
		setEnergy(0, true);
		isEnergyDrained = true;
	}

	public void punishBadBehavior(BadBehavior badBehavior) {
		kill(); // Bug fix [2828479] - Missed onRobotDeath events

		statistics.setInactive();

		final IRobotItem repositoryItem = (IRobotItem) HiddenAccess.getFileSpecification(robotSpecification);

		StringBuffer message = new StringBuffer(getName()).append(' ');

		boolean disableInRepository = false; // Per default, robots are not disabled in the repository

		switch (badBehavior) {
		case CANNOT_START:
			message.append("could not be started or loaded.");
			disableInRepository = true; // Disable in repository when it cannot be started anyways
			break;

		case UNSTOPPABLE:
			message.append("cannot be stopped.");
			break;

		case SKIPPED_TOO_MANY_TURNS:
			message.append("has skipped too many turns.");
			break;

		case SECURITY_VIOLATION:
			message.append("has caused a security violation.");
			disableInRepository = true; // No mercy here!
			break;
		}

		if (disableInRepository) {
			repositoryItem.setValid(false);			
			message.append(" This ").append(repositoryItem.isTeam() ? "team" : "robot").append(
					" has been banned and will not be allowed to participate in battles.");
		}

		logMessage(message.toString());
	}

	void updateEnergy(double delta) {
		if ((!isExecFinishedAndDisabled && !isEnergyDrained) || delta < 0) {
			setEnergy(energy + delta, true);
		}
	}

	private void setEnergy(double newEnergy, boolean resetInactiveTurnCount) {
		if (resetInactiveTurnCount && (energy != newEnergy)) {
			battle.resetInactiveTurnCount(energy - newEnergy);
		}
		energy = newEnergy;
		if (energy < .01) {
			energy = 0;
			ExecCommands localCommands = commands.get();

			localCommands.setDistanceRemaining(0);
			localCommands.setBodyTurnRemaining(0);
		}
	}

	public void setWinner(boolean newWinner) {
		isWinner = newWinner;
	}

	public void kill() {
		battle.resetInactiveTurnCount(10.0);
		if (isAlive()) {
			addEvent(new DeathEvent());
			if (statics.isTeamLeader()) {
				for (RobotPeer teammate : teamPeer) {
					if (teammate.isAlive() && teammate != this) {
						teammate.updateEnergy(-30);

						BulletPeer sBullet = new BulletPeer(this, battleRules, 0);
						sBullet.setState(BulletState.HIT_VICTIM);
						sBullet.setX(teammate.x);
						sBullet.setY(teammate.y);
						sBullet.setVictim(teammate);
						sBullet.setPower(4);
						battle.addBullet(sBullet);
					}
				}
			}
			battle.registerDeathRobot(this);

			// 'fake' bullet for explosion on self
			final ExplosionPeer fake = new ExplosionPeer(this, battleRules);

			battle.addBullet(fake);
		}
		updateEnergy(-energy);

		setState(RobotState.DEAD);
	}

	public void waitForStop() {
		robotProxy.waitForStopThread();
	}

	/**
	 * Clean things up removing all references to the robot.
	 */
	public void cleanup() {
		battle = null;

		if (robotProxy != null) {
			robotProxy.cleanup();
			robotProxy = null;
		}

		if (statistics != null) {
			statistics.cleanup();
			statistics = null;
		}

		status = null;
		commands = null;
		events = null;
		teamMessages = null;
		bulletUpdates = null;
		statics = null;
		battleRules = null;

		synchronized (proxyText) { // Bug fix #387
			battleText.setLength(0);
			proxyText.setLength(0);
		}
	}

	public Object getGraphicsCalls() {
		return commands.get().getGraphicsCalls();
	}

	public boolean isTryingToPaint() {
		return commands.get().isTryingToPaint();
	}

	public List<DebugProperty> getDebugProperties() {
		return commands.get().getDebugProperties();
	}

	public void publishStatus(long currentTurn) {

		final ExecCommands currentCommands = commands.get();

		int others = battle.countActiveParticipants() - (isDead() || isSentryRobot() ? 0 : 1);
		int numSentries = battle.countActiveSentries();

		setRobotStatus(others, numSentries, currentCommands);
	}

	void addBulletStatus(BulletStatus bulletStatus) {
		if (isAlive()) {
			bulletUpdates.get().add(bulletStatus);
		}
	}

	public int compareTo(ContestantPeer cp) {
		double myScore = statistics.getTotalScore();
		double hisScore = cp.getStatistics().getTotalScore();

		if (statistics.isInRound()) {
			myScore += statistics.getCurrentScore();
			hisScore += cp.getStatistics().getCurrentScore();
		}
		return Double.compare(myScore, hisScore);
	}

	private void adjustHeadings(double turnRemaining) {

		bodyHeading += turnRemaining;
		gunHeading += turnRemaining;
		radarHeading += turnRemaining;

		if (currentCommands.isAdjustGunForBodyTurn()) {
			currentCommands.setGunTurnRemaining(currentCommands.getGunTurnRemaining() - turnRemaining);
		}
		if (currentCommands.isAdjustRadarForBodyTurn()) {
			currentCommands.setRadarTurnRemaining(currentCommands.getRadarTurnRemaining() - turnRemaining);
		}
	}

	@Override
	public String toString() {
		return statics.getShortName() + "(" + (int) energy + ") X" + (int) x + " Y" + (int) y
				+ " ~" + Utils.angleToApproximateDirection(bodyHeading)
				+ " " + state.toString()
				+ (isSleeping() ? " sleeping " : "") + (isRunning() ? " running" : "") + (isHalt() ? " halted" : "");
	}

	private void setRobotStatus (int others, int numSentries, ExecCommands currentCommands) {
		RobotStatus stat = HiddenAccess.createStatus(energy, x, y, bodyHeading, gunHeading, radarHeading, velocity,
				currentCommands.getBodyTurnRemaining(), currentCommands.getRadarTurnRemaining(),
				currentCommands.getGunTurnRemaining(), currentCommands.getDistanceRemaining(), gunHeat, others, numSentries,
				battle.getRoundNum(), battle.getNumRounds(), battle.getTime());

		status.set(stat);
	}
}<|MERGE_RESOLUTION|>--- conflicted
+++ resolved
@@ -1254,48 +1254,7 @@
 		}
 	}
 
-	// Helper method to adjust radar based on gun turn with a specified turn rate
-	private void adjustRadarForGunTurn(double turnRate) {
-		if (currentCommands.isAdjustRadarForGunTurn()) {
-			currentCommands.setRadarTurnRemaining(
-					currentCommands.getRadarTurnRemaining() - turnRate);
-		}
-	}
-
 	private void updateGunHeading() {
-<<<<<<< HEAD
-		if (currentCommands.getGunTurnRemaining() > 0) {
-			if (currentCommands.getGunTurnRemaining() < Rules.GUN_TURN_RATE_RADIANS) {
-				gunHeading += currentCommands.getGunTurnRemaining();
-				radarHeading += currentCommands.getGunTurnRemaining();
-				adjustRadarForGunTurn(currentCommands.getGunTurnRemaining());
-				currentCommands.setGunTurnRemaining(0);
-			} else {
-				gunHeading += Rules.GUN_TURN_RATE_RADIANS;
-				radarHeading += Rules.GUN_TURN_RATE_RADIANS;
-				currentCommands.setGunTurnRemaining(currentCommands.getGunTurnRemaining() - Rules.GUN_TURN_RATE_RADIANS);
-				adjustRadarForGunTurn(Rules.GUN_TURN_RATE_RADIANS);
-			}
-		} else if (currentCommands.getGunTurnRemaining() < 0) {
-			if (currentCommands.getGunTurnRemaining() > -Rules.GUN_TURN_RATE_RADIANS) {
-				gunHeading += currentCommands.getGunTurnRemaining();
-				radarHeading += currentCommands.getGunTurnRemaining();
-				adjustRadarForGunTurn(currentCommands.getGunTurnRemaining());
-				currentCommands.setGunTurnRemaining(0);
-			} else {
-				gunHeading -= Rules.GUN_TURN_RATE_RADIANS;
-				radarHeading -= Rules.GUN_TURN_RATE_RADIANS;
-				currentCommands.setGunTurnRemaining(currentCommands.getGunTurnRemaining() + Rules.GUN_TURN_RATE_RADIANS);
-				if (currentCommands.isAdjustRadarForGunTurn()) {
-					currentCommands.setRadarTurnRemaining(
-							currentCommands.getRadarTurnRemaining() + Rules.GUN_TURN_RATE_RADIANS);
-				}
-			}
-		}
-		gunHeading = normalAbsoluteAngle(gunHeading);
-	}
-
-=======
     double gunTurnRemaining = currentCommands.getGunTurnRemaining();
     
     if (gunTurnRemaining > 0) {
@@ -1326,7 +1285,7 @@
     }
     currentCommands.setGunTurnRemaining(currentCommands.getGunTurnRemaining() - turnAmount);
 }
->>>>>>> 44aeba6f
+
 	private void updateHeading() {
 		boolean normalizeHeading = true;
 
