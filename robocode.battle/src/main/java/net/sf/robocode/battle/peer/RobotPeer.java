--- conflicted
+++ resolved
@@ -1254,47 +1254,7 @@
 		}
 	}
 
-	// Helper method to adjust radar based on gun turn with a specified turn rate
-	private void adjustRadarForGunTurn(double turnRate) {
-		if (currentCommands.isAdjustRadarForGunTurn()) {
-			currentCommands.setRadarTurnRemaining(
-					currentCommands.getRadarTurnRemaining() - turnRate);
-		}
-	}
-
 	private void updateGunHeading() {
-<<<<<<< HEAD
-		if (currentCommands.getGunTurnRemaining() > 0) {
-			if (currentCommands.getGunTurnRemaining() < Rules.GUN_TURN_RATE_RADIANS) {
-				gunHeading += currentCommands.getGunTurnRemaining();
-				radarHeading += currentCommands.getGunTurnRemaining();
-				adjustRadarForGunTurn(currentCommands.getGunTurnRemaining());
-				currentCommands.setGunTurnRemaining(0);
-			} else {
-				gunHeading += Rules.GUN_TURN_RATE_RADIANS;
-				radarHeading += Rules.GUN_TURN_RATE_RADIANS;
-				currentCommands.setGunTurnRemaining(currentCommands.getGunTurnRemaining() - Rules.GUN_TURN_RATE_RADIANS);
-				adjustRadarForGunTurn(Rules.GUN_TURN_RATE_RADIANS);
-			}
-		} else if (currentCommands.getGunTurnRemaining() < 0) {
-			if (currentCommands.getGunTurnRemaining() > -Rules.GUN_TURN_RATE_RADIANS) {
-				gunHeading += currentCommands.getGunTurnRemaining();
-				radarHeading += currentCommands.getGunTurnRemaining();
-				adjustRadarForGunTurn(currentCommands.getGunTurnRemaining());
-				currentCommands.setGunTurnRemaining(0);
-			} else {
-				gunHeading -= Rules.GUN_TURN_RATE_RADIANS;
-				radarHeading -= Rules.GUN_TURN_RATE_RADIANS;
-				currentCommands.setGunTurnRemaining(currentCommands.getGunTurnRemaining() + Rules.GUN_TURN_RATE_RADIANS);
-				if (currentCommands.isAdjustRadarForGunTurn()) {
-					currentCommands.setRadarTurnRemaining(
-							currentCommands.getRadarTurnRemaining() + Rules.GUN_TURN_RATE_RADIANS);
-				}
-			}
-		}
-		gunHeading = normalAbsoluteAngle(gunHeading);
-	}
-=======
     double gunTurnRemaining = currentCommands.getGunTurnRemaining();
     
     if (gunTurnRemaining > 0) {
@@ -1325,7 +1285,6 @@
     }
     currentCommands.setGunTurnRemaining(currentCommands.getGunTurnRemaining() - turnAmount);
 }
->>>>>>> 87df771e
 
 	private void updateHeading() {
 		boolean normalizeHeading = true;
@@ -1733,8 +1692,6 @@
 			hisScore += cp.getStatistics().getCurrentScore();
 		}
 		return Double.compare(myScore, hisScore);
-<<<<<<< HEAD
-=======
 	}
 
 	private void adjustHeadings(double turnRemaining) {
@@ -1749,7 +1706,6 @@
 		if (currentCommands.isAdjustRadarForBodyTurn()) {
 			currentCommands.setRadarTurnRemaining(currentCommands.getRadarTurnRemaining() - turnRemaining);
 		}
->>>>>>> 87df771e
 	}
 
 	@Override
