/*
 * Copyright (c) 2001-2023 Mathew A. Nelson and Robocode contributors
 * All rights reserved. This program and the accompanying materials
 * are made available under the terms of the Eclipse Public License v1.0
 * which accompanies this distribution, and is available at
 * https://robocode.sourceforge.io/license/epl-v10.html
 */
package net.sf.robocode.ui.editor;


import net.sf.robocode.core.Container;
import net.sf.robocode.io.FileUtil;
import net.sf.robocode.io.Logger;
import net.sf.robocode.repository.IRepositoryManager;
import net.sf.robocode.ui.BrowserManager;
import net.sf.robocode.ui.IWindowManager;
import net.sf.robocode.ui.IWindowManagerExt;
import net.sf.robocode.ui.gfx.ImageUtil;

import javax.swing.*;
import javax.swing.filechooser.FileFilter;
import java.awt.*;
import java.awt.event.*;
import java.beans.PropertyVetoException;
import java.io.*;
import java.nio.charset.StandardCharsets;


/**
 * The source code editor window containing all components.
 * 
 * @author Mathew A. Nelson (original)
 * @author Matthew Reeder (contributor)
 * @author Flemming N. Larsen (contributor)
 */
@SuppressWarnings("serial")
public class RobocodeEditor extends JFrame implements Runnable, IRobocodeEditor {
	private static final int MAX_PACKAGE_NAME_LENGTH = 16;
	private static final int MAX_ROBOT_NAME_LENGTH = 32;

	private JPanel robocodeEditorContentPane;

	private RobocodeEditorMenuBar robocodeEditorMenuBar;
	private JDesktopPane desktopPane;

	private final Point origin = new Point();
	private final File robotsDirectory;

	private JToolBar statusBar;
	private JLabel lineLabel;

	private File editorDirectory;
	private final IRepositoryManager repositoryManager;
	private final IWindowManagerExt windowManager;

	private FindReplaceDialog findReplaceDialog;
	private ReplaceAction replaceAction;

	final EventHandler eventHandler = new EventHandler();

	class EventHandler implements ComponentListener {
		public void componentMoved(ComponentEvent e) {}

		public void componentHidden(ComponentEvent e) {}

		public void componentShown(ComponentEvent e) {
			new Thread(RobocodeEditor.this).start();
		}

		public void componentResized(ComponentEvent e) {}
	}


	/**
	 * Action that launches the Replace dialog.
	 * <p>
	 * The reason this is needed (and the menubar isn't sufficient) is that
	 * ctrl+H is bound in JTextComponents at a lower level to backspace and in
	 * order to override this, I need to rebind it to an Action when the
	 * JEditorPane is created.
	 */
	class ReplaceAction extends AbstractAction {
		public void actionPerformed(ActionEvent e) {
			replaceDialog();
		}
	}

	public RobocodeEditor(IRepositoryManager repositoryManager, IWindowManager windowManager) {
		super();
		this.windowManager = (IWindowManagerExt) windowManager;
		this.repositoryManager = repositoryManager;
		robotsDirectory = FileUtil.getRobotsDir();
		initialize();
	}

	public void addPlaceShowFocus(JInternalFrame internalFrame) {
		getDesktopPane().add(internalFrame);

		// Center a window
		Dimension screenSize = getDesktopPane().getSize();
		Dimension size = internalFrame.getSize();

		if (size.height > screenSize.height) {
			size.height = screenSize.height;
		}
		if (size.width > screenSize.width) {
			size.width = screenSize.width;
		}

		if (origin.x + size.width > screenSize.width) {
			origin.x = 0;
		}
		if (origin.y + size.height > screenSize.height) {
			origin.y = 0;
		}
		internalFrame.setLocation(origin);
		origin.x += 10;
		origin.y += 10;

		internalFrame.setVisible(true);
		getDesktopPane().moveToFront(internalFrame);
		if (internalFrame instanceof EditWindow) {
			((EditWindow) internalFrame).getEditorPane().requestFocus();
		} else {
			internalFrame.requestFocus();
		}

		// Make sure the internal frame is being maximized to fit the window when it is opened
		try {
			internalFrame.setMaximum(true);
		} catch (PropertyVetoException e) {
			Logger.logError(e);
		}
	}

	public boolean close() {
		JInternalFrame[] frames = getDesktopPane().getAllFrames();
		if (frames != null) {
			for (JInternalFrame frame : frames) {
				if (frame != null) {
					frame.moveToFront();
					if ((frame instanceof EditWindow) && !((EditWindow) frame).fileSave(true)) {
						return false;
					}
				}
			}
		}
		dispose();
		return true;
	}

<<<<<<< HEAD
	private static String readTemplateFile(String templateName) {
		String template = "";
		File file = new File(FileUtil.getCwd(), templateName);

		if (!file.exists() || !file.isFile()) {
			return "File does not exist: " + FileUtil.getCwd() + File.separator + templateName;
		}

		try (FileInputStream fis = new FileInputStream(file);
			 DataInputStream dis = new DataInputStream(fis)) {

			byte[] buff = new byte[(int) file.length()];
			dis.readFully(buff);
			template = new String(buff);

		} catch (IOException e) {
			template = "Unable to read template file: " + FileUtil.getCwd() + File.separator + templateName;
		}

		return template;
	}

	public void createNewJavaFile() {
		String packageName = null;

		if (getActiveWindow() != null) {
			packageName = getActiveWindow().getPackage();
		}
		if (packageName == null) {
			packageName = "mypackage";
		}

		EditWindow editWindow = new EditWindow(repositoryManager, this, robotsDirectory);

		String templateName = "templates" + File.separatorChar + "newjavafile.tpt";

		String template = readTemplateFile(templateName);
=======
	private String populateTemplate(String templatePath, String className, String packageName) {
		String template = "";
		File templateFile = new File(FileUtil.getCwd(), templatePath);

		try (FileInputStream fis = new FileInputStream(templateFile);
			 DataInputStream dis = new DataInputStream(fis)) {
			byte[] buffer = new byte[(int) templateFile.length()];
			dis.readFully(buffer);
			template = new String(buffer, StandardCharsets.UTF_8);

			template = template.replace("$CLASSNAME", className);
			template = template.replace("$PACKAGE", packageName);

		} catch (IOException e) {
			template = "Unable to read template file: " + templateFile.getPath();
		}
>>>>>>> 1725245e

		return template;
	}

	public void createNewJavaFile() {
		String packageName = getActiveWindow() != null ? getActiveWindow().getPackage() : "mypackage";
		EditWindow editWindow = new EditWindow(repositoryManager, this, robotsDirectory);

		// Use populateTemplate to load and process the template
		String templatePath = "templates" + File.separatorChar + "newjavafile.tpt";
		String template = populateTemplate(templatePath, "MyClass", packageName);

		EditorPane editorPane = editWindow.getEditorPane();

		editorPane.setText(template);
		editorPane.setCaretPosition(0);

		addPlaceShowFocus(editWindow);
	}

	public void createNewRobot() {
		createNewRobot("Robot");
	}

	public void createNewJuniorRobot() {
		createNewRobot("JuniorRobot");
	}
	private boolean validatePackageName(String packageName, String message) {
		if (packageName.length() == 0) {
			return false;
		}
		if (packageName.length() > MAX_PACKAGE_NAME_LENGTH) {
			return false;
		}
		char firstLetter = packageName.charAt(0);
		if (firstLetter == '$' || firstLetter == '_') {
			return false;
		}
		int firstLetterCodePoint = packageName.codePointAt(0);
		if (!Character.isJavaIdentifierStart(firstLetterCodePoint)) {
			return false;
		}
		for (int i = 1; i < packageName.length(); i++) {
			char ch = packageName.charAt(i);
			int codePoint = packageName.codePointAt(i);

			if (!(Character.isJavaIdentifierPart(codePoint) || ch == '.') || ch == '$') {
				return false;
			}
		}
		if (packageName.charAt(packageName.length() - 1) == '.') {
			return false;
		}
		boolean wrong_dot_combination = false;
		int lastDotIndex = -1;

		for (int i = 0; i < packageName.length(); i++) {
			if (packageName.charAt(i) == '.') {
				if (i - lastDotIndex == 1) {
					wrong_dot_combination = true;
					break;
				}
				lastDotIndex = i;
			}
		}
		if (wrong_dot_combination) {return false;}
		if (repositoryManager != null) {
			return repositoryManager.verifyRobotName(packageName, message);
		}
		return true;
	}

	private void createNewRobot(final String robotType) {
		final String ROBOT_NAME_DESCRIPTION = "Enter the name of your new robot.\nExample: MyFirst" + robotType
				+ "\nNote that the name cannot be empty or contain spaces.";
		
		String message = ROBOT_NAME_DESCRIPTION;
		String name = "";

		boolean done = false;

		while (!done) {
			name = (String) JOptionPane.showInputDialog(this, message, "New " + robotType, JOptionPane.PLAIN_MESSAGE,
					null, null, name);
			if (name == null) {
				return; // cancelled
			}
			name = name.trim();
			if (name.length() == 0) {
				message = ROBOT_NAME_DESCRIPTION;
				continue;
			}
			if (name.length() > MAX_ROBOT_NAME_LENGTH) {
				name = name.substring(0, MAX_ROBOT_NAME_LENGTH);
				message = "Please choose a shorter name (up to " + MAX_ROBOT_NAME_LENGTH + " characters)";
				continue;
			}

			done = true;

			char firstLetter = name.charAt(0);

			if (firstLetter == '$' || firstLetter == '_') {
				name = name.substring(1);
				done = false;
			}
			int firstLetterCodePoint = name.codePointAt(0); // used for supporting Unicode methods

			if (!Character.isJavaIdentifierStart(firstLetterCodePoint) || Character.isLowerCase(firstLetterCodePoint)) {
				name = (char) Character.toUpperCase(firstLetterCodePoint) + name.substring(1);
				done = false;
			}
			if (!done) {
				message = "Please start your robot name with a big letter,\n"
						+ "as should the first letter of every word in the name.\nExample: MyFirstRobot";
				continue;
			}

			char ch = 0;

			for (int i = 1; i < name.length(); i++) {
				ch = name.charAt(i);
				int codePoint = name.codePointAt(i);

				if (!Character.isJavaIdentifierPart(codePoint) || ch == '$') {
					done = false;
					break;
				}
			}
			if (!done) {
				message = "Your robot name contains an invalid character: '" + ch
						+ "'\nPlease use only letters and digits.";
				continue;
			}
		}

		final String ROBOT_PACKAGE_NAME_DESCRIPTION = "Enter a short package name for your new robot and without spaces (lower-case letters are prefered).\n"
				+ "Your initials will work well here.\n"
				+ "Your robot will be put into this package to avoid name conflict with other robots.\n"
				+ "The package name is used to identify your robot(s) in the game, especially if you\n"
				+ "want to let your robot(s) participate in competitions like e.g. RoboRumble@Home.\n"
				+ "Hence, you should enter the same package name for all of your robots.\n"
				+ "Note that the package name cannot be empty or contain spaces.";

		message = ROBOT_PACKAGE_NAME_DESCRIPTION;
		String packageName = "";

		done = false;
		while (!done) {
			packageName = (String) JOptionPane.showInputDialog(this, message, "Package name for " + name,
					JOptionPane.PLAIN_MESSAGE, null, null, packageName);
			if (packageName == null) {
				return; // cancelled
			}
			packageName = packageName.trim();
			done = validatePackageName(packageName, name);

			if (!done) {
				message = "The package name contains invalid characters or format.\n" +
						"Please use only letters, digits, and single dots.\n" +
						"The package name should start with a letter.";
				continue;
			}

			if (repositoryManager != null) {
				done = repositoryManager.verifyRobotName(packageName + "." + name, name);
			}
			if (!done) {
				message = "The package name is reserved:\n" + packageName + "\nPlease enter a different package name.";
				continue;
			}
		}

		EditWindow editWindow = new EditWindow(repositoryManager, this, robotsDirectory);
		editWindow.setRobotName(name);

		String templateName = "templates" + File.separatorChar + "new" + robotType.toLowerCase() + ".tpt";

<<<<<<< HEAD
		String template = readTemplateFile(templateName);

		int index = template.indexOf("$");

		while (index >= 0) {
			if (template.startsWith("$CLASSNAME", index)) {
				template = template.substring(0, index) + name + template.substring(index + 10);
				index += name.length();
			} else if (template.startsWith("$PACKAGE", index)) {
				template = template.substring(0, index) + packageName + template.substring(index + 8);
				index += packageName.length();
			} else {
				index++;
			}
			index = template.indexOf("$", index);
		}
=======
		String template = populateTemplate(templateName, name, packageName);
>>>>>>> 1725245e

		EditorPane editorPane = editWindow.getEditorPane();
		editorPane.setText(template);
		editorPane.setCaretPosition(0);

		addPlaceShowFocus(editWindow);
		if (repositoryManager != null) {
			repositoryManager.refresh();
		}
	}

	public void findDialog() {
		getFindReplaceDialog().showDialog(false);
	}

	public void replaceDialog() {
		getFindReplaceDialog().showDialog(true);
	}

	public EditWindow getActiveWindow() {
		JInternalFrame[] frames = getDesktopPane().getAllFrames();
		EditWindow editWindow = null;

		if (frames != null) {
			for (JInternalFrame frame : frames) {
				if (frame.isSelected()) {
					if (frame instanceof EditWindow) {
						editWindow = (EditWindow) frame;
					}
					break;
				}
			}
		}
		return editWindow;
	}

	public RobocodeCompiler getCompiler() {
		return Container.getComponent(RobocodeCompilerFactory.class).createCompiler(this);
	}

	public JDesktopPane getDesktopPane() {
		if (desktopPane == null) {
			desktopPane = new JDesktopPane();
			desktopPane.setBackground(Color.GRAY);
			desktopPane.setPreferredSize(new Dimension(750, 550));
		}
		return desktopPane;
	}

	private JLabel getLineLabel() {
		if (lineLabel == null) {
			lineLabel = new JLabel();
		}
		return lineLabel;
	}

	private JPanel getRobocodeEditorContentPane() {
		if (robocodeEditorContentPane == null) {
			robocodeEditorContentPane = new JPanel();
			robocodeEditorContentPane.setLayout(new BorderLayout());
			robocodeEditorContentPane.add(getDesktopPane(), "Center");
			robocodeEditorContentPane.add(getStatusBar(), "South");
		}
		return robocodeEditorContentPane;
	}

	private RobocodeEditorMenuBar getRobocodeEditorMenuBar() {
		if (robocodeEditorMenuBar == null) {
			robocodeEditorMenuBar = new RobocodeEditorMenuBar(this);
		}
		return robocodeEditorMenuBar;
	}

	private JToolBar getStatusBar() {
		if (statusBar == null) {
			statusBar = new JToolBar();
			statusBar.setLayout(new BorderLayout());
			statusBar.add(getLineLabel(), BorderLayout.WEST);
		}
		return statusBar;
	}

	public FindReplaceDialog getFindReplaceDialog() {
		if (findReplaceDialog == null) {
			findReplaceDialog = new FindReplaceDialog(this);
		}
		return findReplaceDialog;
	}

	public Action getReplaceAction() {
		if (replaceAction == null) {
			replaceAction = new ReplaceAction();
		}
		return replaceAction;
	}

	public void addToWindowMenu(EditWindow window) {
		WindowMenuItem item = new WindowMenuItem(window, getRobocodeEditorMenuBar().getWindowMenu());

		getRobocodeEditorMenuBar().getMoreWindowsDialog().addWindowItem(item);
	}

	public void removeFromWindowMenu(EditWindow window) {
		for (Component c : getRobocodeEditorMenuBar().getWindowMenu().getMenuComponents()) {
			if (c instanceof WindowMenuItem) {
				WindowMenuItem item = (WindowMenuItem) c;

				if (item.getEditWindow() == window) {
					getRobocodeEditorMenuBar().getWindowMenu().remove(item);
					getRobocodeEditorMenuBar().getMoreWindowsDialog().removeWindowItem(item);
					break;
				}
			}
		}
	}

	private void initialize() {
		addWindowListener(new WindowAdapter() {
			@Override
			public void windowClosing(WindowEvent e) {
				close();
			}
		});
		setDefaultCloseOperation(WindowConstants.DO_NOTHING_ON_CLOSE);
		setIconImage(ImageUtil.getImage("/net/sf/robocode/ui/icons/robocode-icon.png"));
		setTitle("Robot Editor");
		setJMenuBar(getRobocodeEditorMenuBar());
		setContentPane(getRobocodeEditorContentPane());
		addComponentListener(eventHandler);
	}

	public void openRobot() {
		if (editorDirectory == null) {
			editorDirectory = robotsDirectory;
		}
		JFileChooser chooser;

		chooser = new JFileChooser(editorDirectory);
		FileFilter filter = new FileFilter() {
			@Override
			public boolean accept(File pathname) {
				if (pathname.isHidden()) {
					return false;
				}
				if (pathname.isDirectory()) {
					return true;
				}
				String fn = pathname.getName();
				int idx = fn.lastIndexOf('.');
				String extension = "";

				if (idx >= 0) {
					extension = fn.substring(idx);
				}
				return extension.equalsIgnoreCase(".java");
			}

			@Override
			public String getDescription() {
				return "Robots";
			}
		};

		chooser.setFileFilter(filter);
		int rv = chooser.showOpenDialog(this);

		if (rv == JFileChooser.APPROVE_OPTION) {
			String robotFilename = chooser.getSelectedFile().getPath();

			editorDirectory = chooser.getSelectedFile().getParentFile();

			BufferedReader bufferedReader = null;
			InputStreamReader inputStreamReader = null;
			FileInputStream fileInputStream = null;

			try {
				fileInputStream = new FileInputStream(robotFilename);
				inputStreamReader = new InputStreamReader(fileInputStream, StandardCharsets.UTF_8);
				bufferedReader = new BufferedReader(inputStreamReader);

				EditWindow editWindow = new EditWindow(repositoryManager, this, robotsDirectory);

				EditorPane editorPane = editWindow.getEditorPane();

				editorPane.read(bufferedReader, new File(robotFilename));

				editWindow.setFileName(robotFilename);

				addPlaceShowFocus(editWindow);
			} catch (Exception e) {
				JOptionPane.showMessageDialog(this, e.toString());
				Logger.logError(e);
			} finally {
				FileUtil.cleanupStream(bufferedReader);
			}
		}
	}

	public void extractRobot() {
		windowManager.showRobotExtractor(this);
	}

	public void run() {
		getCompiler();
	}

	public void saveAsRobot() {
		EditWindow editWindow = getActiveWindow();

		if (editWindow != null) {
			editWindow.fileSaveAs();
		}
	}

	public void resetCompilerProperties() {
		CompilerProperties props = Container.getComponent(RobocodeCompilerFactory.class).getCompilerProperties();

		props.resetCompiler();
		Container.getComponent(RobocodeCompilerFactory.class).saveCompilerProperties();
		getCompiler();
	}

	public void saveRobot() {
		EditWindow editWindow = getActiveWindow();

		if (editWindow != null) {
			editWindow.fileSave(false);
		}
	}

	public void setLineStatus(int line) {
		if (line >= 0) {
			getLineLabel().setText("Line: " + (line + 1));
		} else {
			getLineLabel().setText("");
		}
	}

	public void showHelpApi() {
		String helpurl = "file:" + new File(FileUtil.getCwd(), "").getAbsoluteFile() + File.separator + "javadoc"
				+ File.separator + "index.html";

		try {
			BrowserManager.openURL(helpurl);
		} catch (IOException e) {
			JOptionPane.showMessageDialog(this, e.getMessage(), "Unable to open browser!",
					JOptionPane.INFORMATION_MESSAGE);
		}
	}

	public void setSaveFileMenuItemsEnabled(boolean enabled) {
		robocodeEditorMenuBar.getFileSaveAsMenuItem().setEnabled(enabled);
		robocodeEditorMenuBar.getFileSaveMenuItem().setEnabled(enabled);
	}
}<|MERGE_RESOLUTION|>--- conflicted
+++ resolved
@@ -149,7 +149,6 @@
 		return true;
 	}
 
-<<<<<<< HEAD
 	private static String readTemplateFile(String templateName) {
 		String template = "";
 		File file = new File(FileUtil.getCwd(), templateName);
@@ -172,22 +171,7 @@
 		return template;
 	}
 
-	public void createNewJavaFile() {
-		String packageName = null;
-
-		if (getActiveWindow() != null) {
-			packageName = getActiveWindow().getPackage();
-		}
-		if (packageName == null) {
-			packageName = "mypackage";
-		}
-
-		EditWindow editWindow = new EditWindow(repositoryManager, this, robotsDirectory);
-
-		String templateName = "templates" + File.separatorChar + "newjavafile.tpt";
-
-		String template = readTemplateFile(templateName);
-=======
+			
 	private String populateTemplate(String templatePath, String className, String packageName) {
 		String template = "";
 		File templateFile = new File(FileUtil.getCwd(), templatePath);
@@ -204,7 +188,6 @@
 		} catch (IOException e) {
 			template = "Unable to read template file: " + templateFile.getPath();
 		}
->>>>>>> 1725245e
 
 		return template;
 	}
@@ -213,178 +196,11 @@
 		String packageName = getActiveWindow() != null ? getActiveWindow().getPackage() : "mypackage";
 		EditWindow editWindow = new EditWindow(repositoryManager, this, robotsDirectory);
 
-		// Use populateTemplate to load and process the template
-		String templatePath = "templates" + File.separatorChar + "newjavafile.tpt";
-		String template = populateTemplate(templatePath, "MyClass", packageName);
-
-		EditorPane editorPane = editWindow.getEditorPane();
-
-		editorPane.setText(template);
-		editorPane.setCaretPosition(0);
-
-		addPlaceShowFocus(editWindow);
-	}
-
-	public void createNewRobot() {
-		createNewRobot("Robot");
-	}
-
-	public void createNewJuniorRobot() {
-		createNewRobot("JuniorRobot");
-	}
-	private boolean validatePackageName(String packageName, String message) {
-		if (packageName.length() == 0) {
-			return false;
-		}
-		if (packageName.length() > MAX_PACKAGE_NAME_LENGTH) {
-			return false;
-		}
-		char firstLetter = packageName.charAt(0);
-		if (firstLetter == '$' || firstLetter == '_') {
-			return false;
-		}
-		int firstLetterCodePoint = packageName.codePointAt(0);
-		if (!Character.isJavaIdentifierStart(firstLetterCodePoint)) {
-			return false;
-		}
-		for (int i = 1; i < packageName.length(); i++) {
-			char ch = packageName.charAt(i);
-			int codePoint = packageName.codePointAt(i);
-
-			if (!(Character.isJavaIdentifierPart(codePoint) || ch == '.') || ch == '$') {
-				return false;
-			}
-		}
-		if (packageName.charAt(packageName.length() - 1) == '.') {
-			return false;
-		}
-		boolean wrong_dot_combination = false;
-		int lastDotIndex = -1;
-
-		for (int i = 0; i < packageName.length(); i++) {
-			if (packageName.charAt(i) == '.') {
-				if (i - lastDotIndex == 1) {
-					wrong_dot_combination = true;
-					break;
-				}
-				lastDotIndex = i;
-			}
-		}
-		if (wrong_dot_combination) {return false;}
-		if (repositoryManager != null) {
-			return repositoryManager.verifyRobotName(packageName, message);
-		}
-		return true;
-	}
-
-	private void createNewRobot(final String robotType) {
-		final String ROBOT_NAME_DESCRIPTION = "Enter the name of your new robot.\nExample: MyFirst" + robotType
-				+ "\nNote that the name cannot be empty or contain spaces.";
-		
-		String message = ROBOT_NAME_DESCRIPTION;
-		String name = "";
-
-		boolean done = false;
-
-		while (!done) {
-			name = (String) JOptionPane.showInputDialog(this, message, "New " + robotType, JOptionPane.PLAIN_MESSAGE,
-					null, null, name);
-			if (name == null) {
-				return; // cancelled
-			}
-			name = name.trim();
-			if (name.length() == 0) {
-				message = ROBOT_NAME_DESCRIPTION;
-				continue;
-			}
-			if (name.length() > MAX_ROBOT_NAME_LENGTH) {
-				name = name.substring(0, MAX_ROBOT_NAME_LENGTH);
-				message = "Please choose a shorter name (up to " + MAX_ROBOT_NAME_LENGTH + " characters)";
-				continue;
-			}
-
-			done = true;
-
-			char firstLetter = name.charAt(0);
-
-			if (firstLetter == '$' || firstLetter == '_') {
-				name = name.substring(1);
-				done = false;
-			}
-			int firstLetterCodePoint = name.codePointAt(0); // used for supporting Unicode methods
-
-			if (!Character.isJavaIdentifierStart(firstLetterCodePoint) || Character.isLowerCase(firstLetterCodePoint)) {
-				name = (char) Character.toUpperCase(firstLetterCodePoint) + name.substring(1);
-				done = false;
-			}
-			if (!done) {
-				message = "Please start your robot name with a big letter,\n"
-						+ "as should the first letter of every word in the name.\nExample: MyFirstRobot";
-				continue;
-			}
-
-			char ch = 0;
-
-			for (int i = 1; i < name.length(); i++) {
-				ch = name.charAt(i);
-				int codePoint = name.codePointAt(i);
-
-				if (!Character.isJavaIdentifierPart(codePoint) || ch == '$') {
-					done = false;
-					break;
-				}
-			}
-			if (!done) {
-				message = "Your robot name contains an invalid character: '" + ch
-						+ "'\nPlease use only letters and digits.";
-				continue;
-			}
-		}
-
-		final String ROBOT_PACKAGE_NAME_DESCRIPTION = "Enter a short package name for your new robot and without spaces (lower-case letters are prefered).\n"
-				+ "Your initials will work well here.\n"
-				+ "Your robot will be put into this package to avoid name conflict with other robots.\n"
-				+ "The package name is used to identify your robot(s) in the game, especially if you\n"
-				+ "want to let your robot(s) participate in competitions like e.g. RoboRumble@Home.\n"
-				+ "Hence, you should enter the same package name for all of your robots.\n"
-				+ "Note that the package name cannot be empty or contain spaces.";
-
-		message = ROBOT_PACKAGE_NAME_DESCRIPTION;
-		String packageName = "";
-
-		done = false;
-		while (!done) {
-			packageName = (String) JOptionPane.showInputDialog(this, message, "Package name for " + name,
-					JOptionPane.PLAIN_MESSAGE, null, null, packageName);
-			if (packageName == null) {
-				return; // cancelled
-			}
-			packageName = packageName.trim();
-			done = validatePackageName(packageName, name);
-
-			if (!done) {
-				message = "The package name contains invalid characters or format.\n" +
-						"Please use only letters, digits, and single dots.\n" +
-						"The package name should start with a letter.";
-				continue;
-			}
-
-			if (repositoryManager != null) {
-				done = repositoryManager.verifyRobotName(packageName + "." + name, name);
-			}
-			if (!done) {
-				message = "The package name is reserved:\n" + packageName + "\nPlease enter a different package name.";
-				continue;
-			}
-		}
-
-		EditWindow editWindow = new EditWindow(repositoryManager, this, robotsDirectory);
-		editWindow.setRobotName(name);
-
-		String templateName = "templates" + File.separatorChar + "new" + robotType.toLowerCase() + ".tpt";
-
-<<<<<<< HEAD
+		String templateName = "templates" + File.separatorChar + "newjavafile.tpt";
+
 		String template = readTemplateFile(templateName);
+
+		String name = "MyClass";
 
 		int index = template.indexOf("$");
 
@@ -400,9 +216,189 @@
 			}
 			index = template.indexOf("$", index);
 		}
-=======
-		String template = populateTemplate(templateName, name, packageName);
->>>>>>> 1725245e
+
+		EditorPane editorPane = editWindow.getEditorPane();
+
+		editorPane.setText(template);
+		editorPane.setCaretPosition(0);
+
+		addPlaceShowFocus(editWindow);
+	}
+
+	public void createNewRobot() {
+		createNewRobot("Robot");
+	}
+
+	public void createNewJuniorRobot() {
+		createNewRobot("JuniorRobot");
+	}
+	private boolean validatePackageName(String packageName, String message) {
+		if (packageName.length() == 0) {
+			return false;
+		}
+		if (packageName.length() > MAX_PACKAGE_NAME_LENGTH) {
+			return false;
+		}
+		char firstLetter = packageName.charAt(0);
+		if (firstLetter == '$' || firstLetter == '_') {
+			return false;
+		}
+		int firstLetterCodePoint = packageName.codePointAt(0);
+		if (!Character.isJavaIdentifierStart(firstLetterCodePoint)) {
+			return false;
+		}
+		for (int i = 1; i < packageName.length(); i++) {
+			char ch = packageName.charAt(i);
+			int codePoint = packageName.codePointAt(i);
+
+			if (!(Character.isJavaIdentifierPart(codePoint) || ch == '.') || ch == '$') {
+				return false;
+			}
+		}
+		if (packageName.charAt(packageName.length() - 1) == '.') {
+			return false;
+		}
+		boolean wrong_dot_combination = false;
+		int lastDotIndex = -1;
+
+		for (int i = 0; i < packageName.length(); i++) {
+			if (packageName.charAt(i) == '.') {
+				if (i - lastDotIndex == 1) {
+					wrong_dot_combination = true;
+					break;
+				}
+				lastDotIndex = i;
+			}
+		}
+		if (wrong_dot_combination) {return false;}
+		if (repositoryManager != null) {
+			return repositoryManager.verifyRobotName(packageName, message);
+		}
+		return true;
+	}
+
+	private void createNewRobot(final String robotType) {
+		final String ROBOT_NAME_DESCRIPTION = "Enter the name of your new robot.\nExample: MyFirst" + robotType
+				+ "\nNote that the name cannot be empty or contain spaces.";
+		
+		String message = ROBOT_NAME_DESCRIPTION;
+		String name = "";
+
+		boolean done = false;
+
+		while (!done) {
+			name = (String) JOptionPane.showInputDialog(this, message, "New " + robotType, JOptionPane.PLAIN_MESSAGE,
+					null, null, name);
+			if (name == null) {
+				return; // cancelled
+			}
+			name = name.trim();
+			if (name.length() == 0) {
+				message = ROBOT_NAME_DESCRIPTION;
+				continue;
+			}
+			if (name.length() > MAX_ROBOT_NAME_LENGTH) {
+				name = name.substring(0, MAX_ROBOT_NAME_LENGTH);
+				message = "Please choose a shorter name (up to " + MAX_ROBOT_NAME_LENGTH + " characters)";
+				continue;
+			}
+
+			done = true;
+
+			char firstLetter = name.charAt(0);
+
+			if (firstLetter == '$' || firstLetter == '_') {
+				name = name.substring(1);
+				done = false;
+			}
+			int firstLetterCodePoint = name.codePointAt(0); // used for supporting Unicode methods
+
+			if (!Character.isJavaIdentifierStart(firstLetterCodePoint) || Character.isLowerCase(firstLetterCodePoint)) {
+				name = (char) Character.toUpperCase(firstLetterCodePoint) + name.substring(1);
+				done = false;
+			}
+			if (!done) {
+				message = "Please start your robot name with a big letter,\n"
+						+ "as should the first letter of every word in the name.\nExample: MyFirstRobot";
+				continue;
+			}
+
+			char ch = 0;
+
+			for (int i = 1; i < name.length(); i++) {
+				ch = name.charAt(i);
+				int codePoint = name.codePointAt(i);
+
+				if (!Character.isJavaIdentifierPart(codePoint) || ch == '$') {
+					done = false;
+					break;
+				}
+			}
+			if (!done) {
+				message = "Your robot name contains an invalid character: '" + ch
+						+ "'\nPlease use only letters and digits.";
+				continue;
+			}
+		}
+
+		final String ROBOT_PACKAGE_NAME_DESCRIPTION = "Enter a short package name for your new robot and without spaces (lower-case letters are prefered).\n"
+				+ "Your initials will work well here.\n"
+				+ "Your robot will be put into this package to avoid name conflict with other robots.\n"
+				+ "The package name is used to identify your robot(s) in the game, especially if you\n"
+				+ "want to let your robot(s) participate in competitions like e.g. RoboRumble@Home.\n"
+				+ "Hence, you should enter the same package name for all of your robots.\n"
+				+ "Note that the package name cannot be empty or contain spaces.";
+
+		message = ROBOT_PACKAGE_NAME_DESCRIPTION;
+		String packageName = "";
+
+		done = false;
+		while (!done) {
+			packageName = (String) JOptionPane.showInputDialog(this, message, "Package name for " + name,
+					JOptionPane.PLAIN_MESSAGE, null, null, packageName);
+			if (packageName == null) {
+				return; // cancelled
+			}
+			packageName = packageName.trim();
+			done = validatePackageName(packageName, name);
+
+			if (!done) {
+				message = "The package name contains invalid characters or format.\n" +
+						"Please use only letters, digits, and single dots.\n" +
+						"The package name should start with a letter.";
+				continue;
+			}
+
+			if (repositoryManager != null) {
+				done = repositoryManager.verifyRobotName(packageName + "." + name, name);
+			}
+			if (!done) {
+				message = "The package name is reserved:\n" + packageName + "\nPlease enter a different package name.";
+				continue;
+			}
+		}
+
+		EditWindow editWindow = new EditWindow(repositoryManager, this, robotsDirectory);
+		editWindow.setRobotName(name);
+
+		String templateName = "templates" + File.separatorChar + "new" + robotType.toLowerCase() + ".tpt";
+
+		String template = readTemplateFile(templateName);
+
+		int index = template.indexOf("$");
+
+		while (index >= 0) {
+			if (template.startsWith("$CLASSNAME", index)) {
+				template = template.substring(0, index) + name + template.substring(index + 10);
+				index += name.length();
+			} else if (template.startsWith("$PACKAGE", index)) {
+				template = template.substring(0, index) + packageName + template.substring(index + 8);
+				index += packageName.length();
+			} else {
+				index++;
+			}
+			index = template.indexOf("$", index);
+		}
 
 		EditorPane editorPane = editWindow.getEditorPane();
 		editorPane.setText(template);
