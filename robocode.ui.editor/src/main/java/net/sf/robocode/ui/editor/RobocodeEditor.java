/*
 * Copyright (c) 2001-2023 Mathew A. Nelson and Robocode contributors
 * All rights reserved. This program and the accompanying materials
 * are made available under the terms of the Eclipse Public License v1.0
 * which accompanies this distribution, and is available at
 * https://robocode.sourceforge.io/license/epl-v10.html
 */
package net.sf.robocode.ui.editor;


import net.sf.robocode.core.Container;
import net.sf.robocode.io.FileUtil;
import net.sf.robocode.io.Logger;
import net.sf.robocode.repository.IRepositoryManager;
import net.sf.robocode.ui.BrowserManager;
import net.sf.robocode.ui.IWindowManager;
import net.sf.robocode.ui.IWindowManagerExt;
import net.sf.robocode.ui.gfx.ImageUtil;

import javax.swing.*;
import javax.swing.filechooser.FileFilter;
import java.awt.*;
import java.awt.event.*;
import java.beans.PropertyVetoException;
import java.io.*;
import java.nio.charset.StandardCharsets;


/**
 * The source code editor window containing all components.
 * 
 * @author Mathew A. Nelson (original)
 * @author Matthew Reeder (contributor)
 * @author Flemming N. Larsen (contributor)
 */
@SuppressWarnings("serial")
public class RobocodeEditor extends JFrame implements Runnable, IRobocodeEditor {
	private static final int MAX_PACKAGE_NAME_LENGTH = 16;
	private static final int MAX_ROBOT_NAME_LENGTH = 32;

	private JPanel robocodeEditorContentPane;

	private RobocodeEditorMenuBar robocodeEditorMenuBar;
	private JDesktopPane desktopPane;

	private final Point origin = new Point();
	private final File robotsDirectory;

	private JToolBar statusBar;
	private JLabel lineLabel;

	private File editorDirectory;
	private final IRepositoryManager repositoryManager;
	private final IWindowManagerExt windowManager;

	private FindReplaceDialog findReplaceDialog;
	private ReplaceAction replaceAction;

	final EventHandler eventHandler = new EventHandler();

	class EventHandler implements ComponentListener {
		public void componentMoved(ComponentEvent e) {}

		public void componentHidden(ComponentEvent e) {}

		public void componentShown(ComponentEvent e) {
			new Thread(RobocodeEditor.this).start();
		}

		public void componentResized(ComponentEvent e) {}
	}


	/**
	 * Action that launches the Replace dialog.
	 * <p>
	 * The reason this is needed (and the menubar isn't sufficient) is that
	 * ctrl+H is bound in JTextComponents at a lower level to backspace and in
	 * order to override this, I need to rebind it to an Action when the
	 * JEditorPane is created.
	 */
	class ReplaceAction extends AbstractAction {
		public void actionPerformed(ActionEvent e) {
			replaceDialog();
		}
	}

	public RobocodeEditor(IRepositoryManager repositoryManager, IWindowManager windowManager) {
		super();
		this.windowManager = (IWindowManagerExt) windowManager;
		this.repositoryManager = repositoryManager;
		robotsDirectory = FileUtil.getRobotsDir();
		initialize();
	}

	public void addPlaceShowFocus(JInternalFrame internalFrame) {
		getDesktopPane().add(internalFrame);

		// Center a window
		Dimension screenSize = getDesktopPane().getSize();
		Dimension size = internalFrame.getSize();

		if (size.height > screenSize.height) {
			size.height = screenSize.height;
		}
		if (size.width > screenSize.width) {
			size.width = screenSize.width;
		}

		if (origin.x + size.width > screenSize.width) {
			origin.x = 0;
		}
		if (origin.y + size.height > screenSize.height) {
			origin.y = 0;
		}
		internalFrame.setLocation(origin);
		origin.x += 10;
		origin.y += 10;

		internalFrame.setVisible(true);
		getDesktopPane().moveToFront(internalFrame);
		if (internalFrame instanceof EditWindow) {
			((EditWindow) internalFrame).getEditorPane().requestFocus();
		} else {
			internalFrame.requestFocus();
		}

		// Make sure the internal frame is being maximized to fit the window when it is opened
		try {
			internalFrame.setMaximum(true);
		} catch (PropertyVetoException e) {
			Logger.logError(e);
		}
	}

	public boolean close() {
		JInternalFrame[] frames = getDesktopPane().getAllFrames();
		if (frames != null) {
			for (JInternalFrame frame : frames) {
				if (frame != null) {
					frame.moveToFront();
					if ((frame instanceof EditWindow) && !((EditWindow) frame).fileSave(true)) {
						return false;
					}
				}
			}
		}
		dispose();
		return true;
	}

<<<<<<< HEAD
	private String populateTemplate(String templatePath, String className, String packageName) {
		String template = "";
		File templateFile = new File(FileUtil.getCwd(), templatePath);

=======
	private static String readTemplateFile(String templateName) {
		String template = "";
		File file = new File(FileUtil.getCwd(), templateName);

		if (!file.exists() || !file.isFile()) {
			return "File does not exist: " + FileUtil.getCwd() + File.separator + templateName;
		}

		try (FileInputStream fis = new FileInputStream(file);
			 DataInputStream dis = new DataInputStream(fis)) {

			byte[] buff = new byte[(int) file.length()];
			dis.readFully(buff);
			template = new String(buff);

		} catch (IOException e) {
			template = "Unable to read template file: " + FileUtil.getCwd() + File.separator + templateName;
		}

		return template;
	}

			
	private String populateTemplate(String templatePath, String className, String packageName) {
		String template = "";
		File templateFile = new File(FileUtil.getCwd(), templatePath);

>>>>>>> 19411e80
		try (FileInputStream fis = new FileInputStream(templateFile);
			 DataInputStream dis = new DataInputStream(fis)) {
			byte[] buffer = new byte[(int) templateFile.length()];
			dis.readFully(buffer);
			template = new String(buffer, StandardCharsets.UTF_8);

			template = template.replace("$CLASSNAME", className);
			template = template.replace("$PACKAGE", packageName);

		} catch (IOException e) {
			template = "Unable to read template file: " + templateFile.getPath();
		}

		return template;
	}
<<<<<<< HEAD
=======

	public void createNewJavaFile() {
		String packageName = getActiveWindow() != null ? getActiveWindow().getPackage() : "mypackage";
		EditWindow editWindow = new EditWindow(repositoryManager, this, robotsDirectory);

		String templateName = "templates" + File.separatorChar + "newjavafile.tpt";

		String template = readTemplateFile(templateName);

		String name = "MyClass";
>>>>>>> 19411e80

	public void createNewJavaFile() {
		String packageName = getActiveWindow() != null ? getActiveWindow().getPackage() : "mypackage";
		EditWindow editWindow = new EditWindow(repositoryManager, this, robotsDirectory);

		// Use populateTemplate to load and process the template
		String templatePath = "templates" + File.separatorChar + "newjavafile.tpt";
		String template = populateTemplate(templatePath, "MyClass", packageName);

		EditorPane editorPane = editWindow.getEditorPane();

		editorPane.setText(template);
		editorPane.setCaretPosition(0);

		addPlaceShowFocus(editWindow);
	}

	public void createNewRobot() {
		createNewRobot("Robot");
	}

	public void createNewJuniorRobot() {
		createNewRobot("JuniorRobot");
	}
	private boolean validatePackageName(String packageName, String message) {
		if (packageName.length() == 0) {
			return false;
		}
		if (packageName.length() > MAX_PACKAGE_NAME_LENGTH) {
			return false;
		}
		char firstLetter = packageName.charAt(0);
		if (firstLetter == '$' || firstLetter == '_') {
			return false;
		}
		int firstLetterCodePoint = packageName.codePointAt(0);
		if (!Character.isJavaIdentifierStart(firstLetterCodePoint)) {
			return false;
		}
		for (int i = 1; i < packageName.length(); i++) {
			char ch = packageName.charAt(i);
			int codePoint = packageName.codePointAt(i);

			if (!(Character.isJavaIdentifierPart(codePoint) || ch == '.') || ch == '$') {
				return false;
			}
		}
		if (packageName.charAt(packageName.length() - 1) == '.') {
			return false;
		}
		boolean wrong_dot_combination = false;
		int lastDotIndex = -1;

		for (int i = 0; i < packageName.length(); i++) {
			if (packageName.charAt(i) == '.') {
				if (i - lastDotIndex == 1) {
					wrong_dot_combination = true;
					break;
				}
				lastDotIndex = i;
			}
		}
		if (wrong_dot_combination) {return false;}
		if (repositoryManager != null) {
			return repositoryManager.verifyRobotName(packageName, message);
		}
		return true;
	}

	private void createNewRobot(final String robotType) {
		final String ROBOT_NAME_DESCRIPTION = "Enter the name of your new robot.\nExample: MyFirst" + robotType
				+ "\nNote that the name cannot be empty or contain spaces.";
		
		String message = ROBOT_NAME_DESCRIPTION;
		String name = "";

		boolean done = false;

		while (!done) {
			name = (String) JOptionPane.showInputDialog(this, message, "New " + robotType, JOptionPane.PLAIN_MESSAGE,
					null, null, name);
			if (name == null) {
				return; // cancelled
			}
			name = name.trim();
			if (name.length() == 0) {
				message = ROBOT_NAME_DESCRIPTION;
				continue;
			}
			if (name.length() > MAX_ROBOT_NAME_LENGTH) {
				name = name.substring(0, MAX_ROBOT_NAME_LENGTH);
				message = "Please choose a shorter name (up to " + MAX_ROBOT_NAME_LENGTH + " characters)";
				continue;
			}

			done = true;

			char firstLetter = name.charAt(0);

			if (firstLetter == '$' || firstLetter == '_') {
				name = name.substring(1);
				done = false;
			}
			int firstLetterCodePoint = name.codePointAt(0); // used for supporting Unicode methods

			if (!Character.isJavaIdentifierStart(firstLetterCodePoint) || Character.isLowerCase(firstLetterCodePoint)) {
				name = (char) Character.toUpperCase(firstLetterCodePoint) + name.substring(1);
				done = false;
			}
			if (!done) {
				message = "Please start your robot name with a big letter,\n"
						+ "as should the first letter of every word in the name.\nExample: MyFirstRobot";
				continue;
			}

			char ch = 0;

			for (int i = 1; i < name.length(); i++) {
				ch = name.charAt(i);
				int codePoint = name.codePointAt(i);

				if (!Character.isJavaIdentifierPart(codePoint) || ch == '$') {
					done = false;
					break;
				}
			}
			if (!done) {
				message = "Your robot name contains an invalid character: '" + ch
						+ "'\nPlease use only letters and digits.";
				continue;
			}
		}

		final String ROBOT_PACKAGE_NAME_DESCRIPTION = "Enter a short package name for your new robot and without spaces (lower-case letters are prefered).\n"
				+ "Your initials will work well here.\n"
				+ "Your robot will be put into this package to avoid name conflict with other robots.\n"
				+ "The package name is used to identify your robot(s) in the game, especially if you\n"
				+ "want to let your robot(s) participate in competitions like e.g. RoboRumble@Home.\n"
				+ "Hence, you should enter the same package name for all of your robots.\n"
				+ "Note that the package name cannot be empty or contain spaces.";

		message = ROBOT_PACKAGE_NAME_DESCRIPTION;
		String packageName = "";

		done = false;
		while (!done) {
			packageName = (String) JOptionPane.showInputDialog(this, message, "Package name for " + name,
					JOptionPane.PLAIN_MESSAGE, null, null, packageName);
			if (packageName == null) {
				return; // cancelled
			}
			packageName = packageName.trim();
			done = validatePackageName(packageName, name);

			if (!done) {
				message = "The package name contains invalid characters or format.\n" +
						"Please use only letters, digits, and single dots.\n" +
						"The package name should start with a letter.";
				continue;
			}

			if (repositoryManager != null) {
				done = repositoryManager.verifyRobotName(packageName + "." + name, name);
			}
			if (!done) {
				message = "The package name is reserved:\n" + packageName + "\nPlease enter a different package name.";
				continue;
			}
		}

		EditWindow editWindow = new EditWindow(repositoryManager, this, robotsDirectory);
		editWindow.setRobotName(name);

		String templateName = "templates" + File.separatorChar + "new" + robotType.toLowerCase() + ".tpt";

<<<<<<< HEAD
		String template = populateTemplate(templateName, name, packageName);
=======
		String template = readTemplateFile(templateName);

		int index = template.indexOf("$");

		while (index >= 0) {
			if (template.startsWith("$CLASSNAME", index)) {
				template = template.substring(0, index) + name + template.substring(index + 10);
				index += name.length();
			} else if (template.startsWith("$PACKAGE", index)) {
				template = template.substring(0, index) + packageName + template.substring(index + 8);
				index += packageName.length();
			} else {
				index++;
			}
			index = template.indexOf("$", index);
		}
>>>>>>> 19411e80

		EditorPane editorPane = editWindow.getEditorPane();
		editorPane.setText(template);
		editorPane.setCaretPosition(0);

		addPlaceShowFocus(editWindow);
		if (repositoryManager != null) {
			repositoryManager.refresh();
		}
	}

	public void findDialog() {
		getFindReplaceDialog().showDialog(false);
	}

	public void replaceDialog() {
		getFindReplaceDialog().showDialog(true);
	}

	public EditWindow getActiveWindow() {
		JInternalFrame[] frames = getDesktopPane().getAllFrames();
		EditWindow editWindow = null;

		if (frames != null) {
			for (JInternalFrame frame : frames) {
				if (frame.isSelected()) {
					if (frame instanceof EditWindow) {
						editWindow = (EditWindow) frame;
					}
					break;
				}
			}
		}
		return editWindow;
	}

	public RobocodeCompiler getCompiler() {
		return Container.getComponent(RobocodeCompilerFactory.class).createCompiler(this);
	}

	public JDesktopPane getDesktopPane() {
		if (desktopPane == null) {
			desktopPane = new JDesktopPane();
			desktopPane.setBackground(Color.GRAY);
			desktopPane.setPreferredSize(new Dimension(750, 550));
		}
		return desktopPane;
	}

	private JLabel getLineLabel() {
		if (lineLabel == null) {
			lineLabel = new JLabel();
		}
		return lineLabel;
	}

	private JPanel getRobocodeEditorContentPane() {
		if (robocodeEditorContentPane == null) {
			robocodeEditorContentPane = new JPanel();
			robocodeEditorContentPane.setLayout(new BorderLayout());
			robocodeEditorContentPane.add(getDesktopPane(), "Center");
			robocodeEditorContentPane.add(getStatusBar(), "South");
		}
		return robocodeEditorContentPane;
	}

	private RobocodeEditorMenuBar getRobocodeEditorMenuBar() {
		if (robocodeEditorMenuBar == null) {
			robocodeEditorMenuBar = new RobocodeEditorMenuBar(this);
		}
		return robocodeEditorMenuBar;
	}

	private JToolBar getStatusBar() {
		if (statusBar == null) {
			statusBar = new JToolBar();
			statusBar.setLayout(new BorderLayout());
			statusBar.add(getLineLabel(), BorderLayout.WEST);
		}
		return statusBar;
	}

	public FindReplaceDialog getFindReplaceDialog() {
		if (findReplaceDialog == null) {
			findReplaceDialog = new FindReplaceDialog(this);
		}
		return findReplaceDialog;
	}

	public Action getReplaceAction() {
		if (replaceAction == null) {
			replaceAction = new ReplaceAction();
		}
		return replaceAction;
	}

	public void addToWindowMenu(EditWindow window) {
		WindowMenuItem item = new WindowMenuItem(window, getRobocodeEditorMenuBar().getWindowMenu());

		getRobocodeEditorMenuBar().getMoreWindowsDialog().addWindowItem(item);
	}

	public void removeFromWindowMenu(EditWindow window) {
		for (Component c : getRobocodeEditorMenuBar().getWindowMenu().getMenuComponents()) {
			if (c instanceof WindowMenuItem) {
				WindowMenuItem item = (WindowMenuItem) c;

				if (item.getEditWindow() == window) {
					getRobocodeEditorMenuBar().getWindowMenu().remove(item);
					getRobocodeEditorMenuBar().getMoreWindowsDialog().removeWindowItem(item);
					break;
				}
			}
		}
	}

	private void initialize() {
		addWindowListener(new WindowAdapter() {
			@Override
			public void windowClosing(WindowEvent e) {
				close();
			}
		});
		setDefaultCloseOperation(WindowConstants.DO_NOTHING_ON_CLOSE);
		setIconImage(ImageUtil.getImage("/net/sf/robocode/ui/icons/robocode-icon.png"));
		setTitle("Robot Editor");
		setJMenuBar(getRobocodeEditorMenuBar());
		setContentPane(getRobocodeEditorContentPane());
		addComponentListener(eventHandler);
	}

	public void openRobot() {
		if (editorDirectory == null) {
			editorDirectory = robotsDirectory;
		}
		JFileChooser chooser;

		chooser = new JFileChooser(editorDirectory);
		FileFilter filter = new FileFilter() {
			@Override
			public boolean accept(File pathname) {
				if (pathname.isHidden()) {
					return false;
				}
				if (pathname.isDirectory()) {
					return true;
				}
				String fn = pathname.getName();
				int idx = fn.lastIndexOf('.');
				String extension = "";

				if (idx >= 0) {
					extension = fn.substring(idx);
				}
				return extension.equalsIgnoreCase(".java");
			}

			@Override
			public String getDescription() {
				return "Robots";
			}
		};

		chooser.setFileFilter(filter);
		int rv = chooser.showOpenDialog(this);

		if (rv == JFileChooser.APPROVE_OPTION) {
			String robotFilename = chooser.getSelectedFile().getPath();

			editorDirectory = chooser.getSelectedFile().getParentFile();

			BufferedReader bufferedReader = null;
			InputStreamReader inputStreamReader = null;
			FileInputStream fileInputStream = null;

			try {
				fileInputStream = new FileInputStream(robotFilename);
				inputStreamReader = new InputStreamReader(fileInputStream, StandardCharsets.UTF_8);
				bufferedReader = new BufferedReader(inputStreamReader);

				EditWindow editWindow = new EditWindow(repositoryManager, this, robotsDirectory);

				EditorPane editorPane = editWindow.getEditorPane();

				editorPane.read(bufferedReader, new File(robotFilename));

				editWindow.setFileName(robotFilename);

				addPlaceShowFocus(editWindow);
			} catch (Exception e) {
				JOptionPane.showMessageDialog(this, e.toString());
				Logger.logError(e);
			} finally {
				FileUtil.cleanupStream(bufferedReader);
			}
		}
	}

	public void extractRobot() {
		windowManager.showRobotExtractor(this);
	}

	public void run() {
		getCompiler();
	}

	public void saveAsRobot() {
		EditWindow editWindow = getActiveWindow();

		if (editWindow != null) {
			editWindow.fileSaveAs();
		}
	}

	public void resetCompilerProperties() {
		CompilerProperties props = Container.getComponent(RobocodeCompilerFactory.class).getCompilerProperties();

		props.resetCompiler();
		Container.getComponent(RobocodeCompilerFactory.class).saveCompilerProperties();
		getCompiler();
	}

	public void saveRobot() {
		EditWindow editWindow = getActiveWindow();

		if (editWindow != null) {
			editWindow.fileSave(false);
		}
	}

	public void setLineStatus(int line) {
		if (line >= 0) {
			getLineLabel().setText("Line: " + (line + 1));
		} else {
			getLineLabel().setText("");
		}
	}

	public void showHelpApi() {
		String helpurl = "file:" + new File(FileUtil.getCwd(), "").getAbsoluteFile() + File.separator + "javadoc"
				+ File.separator + "index.html";

		try {
			BrowserManager.openURL(helpurl);
		} catch (IOException e) {
			JOptionPane.showMessageDialog(this, e.getMessage(), "Unable to open browser!",
					JOptionPane.INFORMATION_MESSAGE);
		}
	}

	public void setSaveFileMenuItemsEnabled(boolean enabled) {
		robocodeEditorMenuBar.getFileSaveAsMenuItem().setEnabled(enabled);
		robocodeEditorMenuBar.getFileSaveMenuItem().setEnabled(enabled);
	}
}<|MERGE_RESOLUTION|>--- conflicted
+++ resolved
@@ -149,40 +149,10 @@
 		return true;
 	}
 
-<<<<<<< HEAD
 	private String populateTemplate(String templatePath, String className, String packageName) {
 		String template = "";
 		File templateFile = new File(FileUtil.getCwd(), templatePath);
 
-=======
-	private static String readTemplateFile(String templateName) {
-		String template = "";
-		File file = new File(FileUtil.getCwd(), templateName);
-
-		if (!file.exists() || !file.isFile()) {
-			return "File does not exist: " + FileUtil.getCwd() + File.separator + templateName;
-		}
-
-		try (FileInputStream fis = new FileInputStream(file);
-			 DataInputStream dis = new DataInputStream(fis)) {
-
-			byte[] buff = new byte[(int) file.length()];
-			dis.readFully(buff);
-			template = new String(buff);
-
-		} catch (IOException e) {
-			template = "Unable to read template file: " + FileUtil.getCwd() + File.separator + templateName;
-		}
-
-		return template;
-	}
-
-			
-	private String populateTemplate(String templatePath, String className, String packageName) {
-		String template = "";
-		File templateFile = new File(FileUtil.getCwd(), templatePath);
-
->>>>>>> 19411e80
 		try (FileInputStream fis = new FileInputStream(templateFile);
 			 DataInputStream dis = new DataInputStream(fis)) {
 			byte[] buffer = new byte[(int) templateFile.length()];
@@ -198,19 +168,6 @@
 
 		return template;
 	}
-<<<<<<< HEAD
-=======
-
-	public void createNewJavaFile() {
-		String packageName = getActiveWindow() != null ? getActiveWindow().getPackage() : "mypackage";
-		EditWindow editWindow = new EditWindow(repositoryManager, this, robotsDirectory);
-
-		String templateName = "templates" + File.separatorChar + "newjavafile.tpt";
-
-		String template = readTemplateFile(templateName);
-
-		String name = "MyClass";
->>>>>>> 19411e80
 
 	public void createNewJavaFile() {
 		String packageName = getActiveWindow() != null ? getActiveWindow().getPackage() : "mypackage";
@@ -365,6 +322,17 @@
 			packageName = packageName.trim();
 			done = validatePackageName(packageName, name);
 
+			char ch = 0;
+
+			for (int i = 1; i < packageName.length(); i++) {
+				ch = packageName.charAt(i);
+				int codePoint = packageName.codePointAt(i);
+
+				if (!(Character.isJavaIdentifierPart(codePoint) || ch == '.') || ch == '$') {
+					done = false;
+					break;
+				}
+			}
 			if (!done) {
 				message = "The package name contains invalid characters or format.\n" +
 						"Please use only letters, digits, and single dots.\n" +
@@ -386,26 +354,7 @@
 
 		String templateName = "templates" + File.separatorChar + "new" + robotType.toLowerCase() + ".tpt";
 
-<<<<<<< HEAD
 		String template = populateTemplate(templateName, name, packageName);
-=======
-		String template = readTemplateFile(templateName);
-
-		int index = template.indexOf("$");
-
-		while (index >= 0) {
-			if (template.startsWith("$CLASSNAME", index)) {
-				template = template.substring(0, index) + name + template.substring(index + 10);
-				index += name.length();
-			} else if (template.startsWith("$PACKAGE", index)) {
-				template = template.substring(0, index) + packageName + template.substring(index + 8);
-				index += packageName.length();
-			} else {
-				index++;
-			}
-			index = template.indexOf("$", index);
-		}
->>>>>>> 19411e80
 
 		EditorPane editorPane = editWindow.getEditorPane();
 		editorPane.setText(template);
