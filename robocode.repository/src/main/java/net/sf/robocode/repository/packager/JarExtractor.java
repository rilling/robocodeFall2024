--- conflicted
+++ resolved
@@ -20,77 +20,6 @@
 
 public class JarExtractor {
 
-<<<<<<< HEAD
-	// Helper method to create parent directories
-	private static void ensureParentDirectoryExists(File file) {
-		File parentDirectory = new File(file.getParent());
-		if (!parentDirectory.exists() && !parentDirectory.mkdirs()) {
-			Logger.logError("Cannot create parent dir: " + parentDirectory);
-		}
-	}
-
-	public static void extractJar(URL url) {
-		File dest = FileUtil.getRobotsDir();
-		InputStream is = null;
-		BufferedInputStream bis = null;
-		JarInputStream jarIS = null;
-
-		try {
-			final URLConnection con = URLJarCollector.openConnection(url);
-
-			is = con.getInputStream();
-			bis = new BufferedInputStream(is);
-			jarIS = new JarInputStream(bis);
-
-			JarEntry entry = jarIS.getNextJarEntry();
-
-			while (entry != null) {
-				if (entry.isDirectory()) {
-					File dir = new File(dest, entry.getName());
-					// Use the helper method to create the parent directory
-					ensureParentDirectoryExists(dir);
-				} else {
-					extractFile(dest, jarIS, entry); // Process files using the existing extractFile method
-				}
-				entry = jarIS.getNextJarEntry();
-			}
-		} catch (IOException e) {
-			Logger.logError(e);
-		} finally {
-			FileUtil.cleanupStream(jarIS);
-			FileUtil.cleanupStream(bis);
-			FileUtil.cleanupStream(is);
-		}
-	}
-
-	public static void extractFile(File dest, JarInputStream jarIS, JarEntry entry) throws IOException {
-		// Create the file to be written to
-		File out = new File(dest, entry.getName());
-
-		// Sanitize the path to prevent directory traversal
-		// Ensure the file is within the destination directory
-		if (!out.getCanonicalPath().startsWith(dest.getCanonicalPath())) {
-			Logger.logError("Blocked path traversal attempt: " + entry.getName());
-			throw new IOException("Path traversal detected: " + entry.getName());
-		}
-		// Ensure the parent directory exists
-		ensureParentDirectoryExists(out);
-
-		try (FileOutputStream fos = new FileOutputStream(out);
-			 BufferedOutputStream bos = new BufferedOutputStream(fos)) {
-
-			byte[] buf = new byte[2048];
-			int num;
-			while ((num = jarIS.read(buf, 0, 2048)) != -1) {
-				bos.write(buf, 0, num);
-			}
-		} catch (IOException e) {
-			Logger.logError("Error writing file: " + out.getAbsolutePath(), e);
-			throw e;
-		}
-	}
-
-=======
     // Helper method to create parent directories securely
     private static void ensureParentDirectoryExists(File file) {
         try {
@@ -152,39 +81,31 @@
         }
     }
 
-    // Method to extract individual file entries
-    public static void extractFile(File dest, JarInputStream jarIS, JarEntry entry) throws IOException {
-        // Validate and sanitize the entry name
-        String entryName = entry.getName();
+	public static void extractFile(File dest, JarInputStream jarIS, JarEntry entry) throws IOException {
+		// Create the file to be written to
+		File out = new File(dest, entry.getName());
 
-        // Reject absolute paths or traversal attempts
-        if (entryName.contains("..") || entryName.startsWith("/") || entryName.startsWith("\\")) {
-            throw new IOException("Invalid path detected: " + entryName);
-        }
+		// Sanitize the path to prevent directory traversal
+		// Ensure the file is within the destination directory
+		if (!out.getCanonicalPath().startsWith(dest.getCanonicalPath())) {
+			Logger.logError("Blocked path traversal attempt: " + entry.getName());
+			throw new IOException("Path traversal detected: " + entry.getName());
+		}
+		// Ensure the parent directory exists
+		ensureParentDirectoryExists(out);
 
-        // Resolve and normalize the output path
-        Path destPath = dest.toPath().toRealPath();
-        Path outPath = destPath.resolve(entryName).normalize();
+		try (FileOutputStream fos = new FileOutputStream(out);
+			 BufferedOutputStream bos = new BufferedOutputStream(fos)) {
 
-        if (!outPath.startsWith(destPath)) {
-            throw new IOException("Path traversal attempt detected: " + entryName);
-        }
+			byte[] buf = new byte[2048];
+			int num;
+			while ((num = jarIS.read(buf, 0, 2048)) != -1) {
+				bos.write(buf, 0, num);
+			}
+		} catch (IOException e) {
+			Logger.logError("Error writing file: " + out.getAbsolutePath(), e);
+			throw e;
+		}
+	}
 
-        File out = outPath.toFile();
-
-        // Use the helper method to create the parent directory
-        ensureParentDirectoryExists(out);
-
-        // Write the file content
-        try (FileOutputStream fos = new FileOutputStream(out);
-             BufferedOutputStream bos = new BufferedOutputStream(fos)) {
-
-            byte[] buf = new byte[2048];
-            int num;
-            while ((num = jarIS.read(buf, 0, buf.length)) != -1) {
-                bos.write(buf, 0, num);
-            }
-        }
-    }
->>>>>>> dcf4cd40
 }